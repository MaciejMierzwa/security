/*
* Copyright OpenSearch Contributors
* SPDX-License-Identifier: Apache-2.0
*
* The OpenSearch Contributors require contributions made to
* this file be licensed under the Apache-2.0 license or a
* compatible open source license.
*
*/
package org.opensearch.test.framework.matcher;

import java.util.Map;

import org.hamcrest.Description;
import org.hamcrest.TypeSafeDiagnosingMatcher;

import org.opensearch.action.admin.indices.settings.get.GetSettingsResponse;
import org.opensearch.common.settings.Settings;

import static java.util.Objects.isNull;

class GetSettingsResponseContainsIndicesMatcher extends TypeSafeDiagnosingMatcher<GetSettingsResponse> {

<<<<<<< HEAD
	private final String[] expectedIndices;

	GetSettingsResponseContainsIndicesMatcher(String[] expectedIndices) {
		if (isNull(expectedIndices) || 0 == expectedIndices.length) {
			throw new IllegalArgumentException("expectedIndices cannot be null or empty");
		}
		this.expectedIndices = expectedIndices;
	}

	@Override
	protected boolean matchesSafely(GetSettingsResponse response, Description mismatchDescription) {

		final Map<String, Settings> indexToSettings = response.getIndexToSettings();
		for (String index : expectedIndices) {
			if (!indexToSettings.containsKey(index)) {
				mismatchDescription
						.appendText("Response contains settings of indices: ")
						.appendValue(indexToSettings.keySet().toArray());
				return false;
			}
		}
		return true;
	}

	@Override
	public void describeTo(Description description) {
		description.appendText("Response should contain settings of indices: ").appendValue(expectedIndices);
	}
=======
    private final String[] expectedIndices;

    GetSettingsResponseContainsIndicesMatcher(String[] expectedIndices) {
        if (isNull(expectedIndices) || 0 == expectedIndices.length) {
            throw new IllegalArgumentException("expectedIndices cannot be null or empty");
        }
        this.expectedIndices = expectedIndices;
    }

    @Override
    protected boolean matchesSafely(GetSettingsResponse response, Description mismatchDescription) {

        final Map<String, Settings> indexToSettings = response.getIndexToSettings();
        for (String index : expectedIndices) {
            if (!indexToSettings.containsKey(index)) {
                mismatchDescription.appendText("Response contains settings of indices: ").appendValue(indexToSettings.keySet());
                return false;
            }
        }
        return true;
    }

    @Override
    public void describeTo(Description description) {
        description.appendText("Response should contain settings of indices: ").appendValue(expectedIndices);
    }
>>>>>>> 2e263b81
}<|MERGE_RESOLUTION|>--- conflicted
+++ resolved
@@ -21,36 +21,6 @@
 
 class GetSettingsResponseContainsIndicesMatcher extends TypeSafeDiagnosingMatcher<GetSettingsResponse> {
 
-<<<<<<< HEAD
-	private final String[] expectedIndices;
-
-	GetSettingsResponseContainsIndicesMatcher(String[] expectedIndices) {
-		if (isNull(expectedIndices) || 0 == expectedIndices.length) {
-			throw new IllegalArgumentException("expectedIndices cannot be null or empty");
-		}
-		this.expectedIndices = expectedIndices;
-	}
-
-	@Override
-	protected boolean matchesSafely(GetSettingsResponse response, Description mismatchDescription) {
-
-		final Map<String, Settings> indexToSettings = response.getIndexToSettings();
-		for (String index : expectedIndices) {
-			if (!indexToSettings.containsKey(index)) {
-				mismatchDescription
-						.appendText("Response contains settings of indices: ")
-						.appendValue(indexToSettings.keySet().toArray());
-				return false;
-			}
-		}
-		return true;
-	}
-
-	@Override
-	public void describeTo(Description description) {
-		description.appendText("Response should contain settings of indices: ").appendValue(expectedIndices);
-	}
-=======
     private final String[] expectedIndices;
 
     GetSettingsResponseContainsIndicesMatcher(String[] expectedIndices) {
@@ -77,5 +47,4 @@
     public void describeTo(Description description) {
         description.appendText("Response should contain settings of indices: ").appendValue(expectedIndices);
     }
->>>>>>> 2e263b81
 }