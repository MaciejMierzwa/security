/*
 * SPDX-License-Identifier: Apache-2.0
 *
 * The OpenSearch Contributors require contributions made to
 * this file be licensed under the Apache-2.0 license or a
 * compatible open source license.
 *
 * Modifications Copyright OpenSearch Contributors. See
 * GitHub history for details.
 */

package com.amazon.dlic.auth.http.jwt.keybyoidc;

import java.util.Set;

import com.google.common.collect.ImmutableSet;
import org.apache.cxf.rs.security.jose.jwk.JsonWebKey;
import org.apache.cxf.rs.security.jose.jws.JwsHeaders;
import org.apache.cxf.rs.security.jose.jws.JwsSignatureProvider;
import org.apache.cxf.rs.security.jose.jws.JwsUtils;
import org.apache.cxf.rs.security.jose.jwt.JoseJwtProducer;
import org.apache.cxf.rs.security.jose.jwt.JwtClaims;
import org.apache.cxf.rs.security.jose.jwt.JwtConstants;
import org.apache.cxf.rs.security.jose.jwt.JwtToken;
import org.apache.logging.log4j.util.Strings;

class TestJwts {
    static final String ROLES_CLAIM = "roles";
    static final Set<String> TEST_ROLES = ImmutableSet.of("role1", "role2");
    static final String TEST_ROLES_STRING = Strings.join(TEST_ROLES, ',');

    static final String TEST_AUDIENCE = "TestAudience";

    static final String MCCOY_SUBJECT = "Leonard McCoy";

    static final String TEST_ISSUER = "TestIssuer";

    static final JwtToken MC_COY = create(MCCOY_SUBJECT, TEST_AUDIENCE, TEST_ISSUER, ROLES_CLAIM, TEST_ROLES_STRING);

    static final JwtToken MC_COY_2 = create(MCCOY_SUBJECT, TEST_AUDIENCE, TEST_ISSUER, ROLES_CLAIM, TEST_ROLES_STRING);

    static final JwtToken MC_COY_NO_AUDIENCE = create(MCCOY_SUBJECT, null, TEST_ISSUER, ROLES_CLAIM, TEST_ROLES_STRING);

    static final JwtToken MC_COY_NO_ISSUER = create(MCCOY_SUBJECT, TEST_AUDIENCE, null, ROLES_CLAIM, TEST_ROLES_STRING);

    static final JwtToken MC_COY_EXPIRED = create(
        MCCOY_SUBJECT,
        TEST_AUDIENCE,
        TEST_ISSUER,
        ROLES_CLAIM,
        TEST_ROLES_STRING,
        JwtConstants.CLAIM_EXPIRY,
        10
    );

    static final String MC_COY_SIGNED_OCT_1 = createSigned(MC_COY, TestJwk.OCT_1);

    static final String MC_COY_SIGNED_OCT_2 = createSigned(MC_COY_2, TestJwk.OCT_2);

    static final String MC_COY_SIGNED_NO_AUDIENCE_OCT_1 = createSigned(MC_COY_NO_AUDIENCE, TestJwk.OCT_1);
    static final String MC_COY_SIGNED_NO_ISSUER_OCT_1 = createSigned(MC_COY_NO_ISSUER, TestJwk.OCT_1);

    static final String MC_COY_SIGNED_OCT_1_INVALID_KID = createSigned(MC_COY, TestJwk.FORWARD_SLASH_KID_OCT_1);

    static final String MC_COY_SIGNED_RSA_1 = createSigned(MC_COY, TestJwk.RSA_1);

    static final String MC_COY_SIGNED_RSA_X = createSigned(MC_COY, TestJwk.RSA_X);

    static final String MC_COY_EXPIRED_SIGNED_OCT_1 = createSigned(MC_COY_EXPIRED, TestJwk.OCT_1);

    static class NoKid {
        static final String MC_COY_SIGNED_RSA_1 = createSignedWithoutKeyId(MC_COY, TestJwk.RSA_1);
        static final String MC_COY_SIGNED_RSA_2 = createSignedWithoutKeyId(MC_COY, TestJwk.RSA_2);
        static final String MC_COY_SIGNED_RSA_X = createSignedWithoutKeyId(MC_COY, TestJwk.RSA_X);
    }

    static class PeculiarEscaping {
        static final String MC_COY_SIGNED_RSA_1 = createSignedWithPeculiarEscaping(MC_COY, TestJwk.RSA_1);
    }

    static JwtToken create(String subject, String audience, String issuer, Object... moreClaims) {
        JwtClaims claims = new JwtClaims();

        claims.setSubject(subject);
        if (audience != null) {
            claims.setAudience(audience);
        }
        if (issuer != null) {
            claims.setIssuer(issuer);
        }

        if (moreClaims != null) {
            for (int i = 0; i < moreClaims.length; i += 2) {
                claims.setClaim(String.valueOf(moreClaims[i]), moreClaims[i + 1]);
            }
        }

        JwtToken result = new JwtToken(claims);

        return result;
    }

    static String createSigned(JwtToken baseJwt, JsonWebKey jwk) {
        return createSigned(baseJwt, jwk, JwsUtils.getSignatureProvider(jwk));
    }

    static String createSigned(JwtToken baseJwt, JsonWebKey jwk, JwsSignatureProvider signatureProvider) {
        JwsHeaders jwsHeaders = new JwsHeaders();
        JwtToken signedToken = new JwtToken(jwsHeaders, baseJwt.getClaims());

        jwsHeaders.setKeyId(jwk.getKeyId());

        return new JoseJwtProducer().processJwt(signedToken, null, signatureProvider);
    }

    static String createSignedWithoutKeyId(JwtToken baseJwt, JsonWebKey jwk) {
        JwsHeaders jwsHeaders = new JwsHeaders();
        JwtToken signedToken = new JwtToken(jwsHeaders, baseJwt.getClaims());

        return new JoseJwtProducer().processJwt(signedToken, null, JwsUtils.getSignatureProvider(jwk));
    }

    static String createSignedWithPeculiarEscaping(JwtToken baseJwt, JsonWebKey jwk) {
        JwsSignatureProvider signatureProvider = JwsUtils.getSignatureProvider(jwk);
        JwsHeaders jwsHeaders = new JwsHeaders();
        JwtToken signedToken = new JwtToken(jwsHeaders, baseJwt.getClaims());

        // Depends on CXF not escaping the input string. This may fail for other frameworks or versions.
        jwsHeaders.setKeyId(jwk.getKeyId().replace("/", "\\/"));

<<<<<<< HEAD
	static String createMcCoySignedOct1(long nbf, long exp)
	{
		JwtToken jwt_token = create(
			MCCOY_SUBJECT, TEST_AUDIENCE,
			ROLES_CLAIM, TEST_ROLES_STRING,
			JwtConstants.CLAIM_NOT_BEFORE, nbf,
			JwtConstants.CLAIM_EXPIRY, exp);
=======
        return new JoseJwtProducer().processJwt(signedToken, null, signatureProvider);
    }
>>>>>>> ceb5ad29

    static String createMcCoySignedOct1(long nbf, long exp) {
        JwtToken jwt_token = create(
            MCCOY_SUBJECT,
            TEST_AUDIENCE,
            TEST_ISSUER,
            ROLES_CLAIM,
            TEST_ROLES_STRING,
            JwtConstants.CLAIM_NOT_BEFORE,
            nbf,
            JwtConstants.CLAIM_EXPIRY,
            exp
        );

        return createSigned(jwt_token, TestJwk.OCT_1);
    }

}<|MERGE_RESOLUTION|>--- conflicted
+++ resolved
@@ -128,18 +128,8 @@
         // Depends on CXF not escaping the input string. This may fail for other frameworks or versions.
         jwsHeaders.setKeyId(jwk.getKeyId().replace("/", "\\/"));
 
-<<<<<<< HEAD
-	static String createMcCoySignedOct1(long nbf, long exp)
-	{
-		JwtToken jwt_token = create(
-			MCCOY_SUBJECT, TEST_AUDIENCE,
-			ROLES_CLAIM, TEST_ROLES_STRING,
-			JwtConstants.CLAIM_NOT_BEFORE, nbf,
-			JwtConstants.CLAIM_EXPIRY, exp);
-=======
         return new JoseJwtProducer().processJwt(signedToken, null, signatureProvider);
     }
->>>>>>> ceb5ad29
 
     static String createMcCoySignedOct1(long nbf, long exp) {
         JwtToken jwt_token = create(
