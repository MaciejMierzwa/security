/*
 * SPDX-License-Identifier: Apache-2.0
 *
 * The OpenSearch Contributors require contributions made to
 * this file be licensed under the Apache-2.0 license or a
 * compatible open source license.
 *
 * Modifications Copyright OpenSearch Contributors. See
 * GitHub history for details.
 */

package com.amazon.dlic.auth.http.jwt;

import java.nio.charset.StandardCharsets;
import java.security.KeyPair;
import java.security.KeyPairGenerator;
import java.security.PrivateKey;
import java.security.PublicKey;
import java.security.SecureRandom;
import java.util.Collections;
import java.util.Date;
import java.util.HashMap;
import java.util.Map;

import javax.crypto.SecretKey;

import com.google.common.io.BaseEncoding;
import io.jsonwebtoken.JwtBuilder;
import io.jsonwebtoken.Jwts;
import io.jsonwebtoken.SignatureAlgorithm;
import io.jsonwebtoken.security.Keys;
import org.apache.hc.core5.http.HttpHeaders;
import org.junit.Assert;
import org.junit.Test;

import org.opensearch.common.settings.Settings;
import org.opensearch.security.user.AuthCredentials;
import org.opensearch.security.util.FakeRestRequest;

public class HTTPJwtAuthenticatorTest {

    final static byte[] secretKeyBytes = new byte[1024];
    final static SecretKey secretKey;

    static {
        new SecureRandom().nextBytes(secretKeyBytes);
        secretKey = Keys.hmacShaKeyFor(secretKeyBytes);
    }

    @Test
    public void testNoKey() throws Exception {

        final AuthCredentials credentials = extractCredentialsFromJwtHeader(Settings.builder(), Jwts.builder().setSubject("Leonard McCoy"));

        Assert.assertNull(credentials);
    }

    @Test
    public void testEmptyKey() throws Exception {

        final AuthCredentials credentials = extractCredentialsFromJwtHeader(
            Settings.builder().put("signing_key", ""),
            Jwts.builder().setSubject("Leonard McCoy")
        );

        Assert.assertNull(credentials);
    }

    @Test
    public void testBadKey() throws Exception {

        final AuthCredentials credentials = extractCredentialsFromJwtHeader(
            Settings.builder().put("signing_key", BaseEncoding.base64().encode(new byte[] { 1, 3, 3, 4, 3, 6, 7, 8, 3, 10 })),
            Jwts.builder().setSubject("Leonard McCoy")
        );

        Assert.assertNull(credentials);
    }

    @Test
    public void testTokenMissing() throws Exception {

        Settings settings = Settings.builder().put("signing_key", BaseEncoding.base64().encode(secretKeyBytes)).build();

        HTTPJwtAuthenticator jwtAuth = new HTTPJwtAuthenticator(settings, null);
        Map<String, String> headers = new HashMap<String, String>();

        AuthCredentials credentials = jwtAuth.extractCredentials(new FakeRestRequest(headers, new HashMap<String, String>()), null);

        Assert.assertNull(credentials);
    }

    @Test
    public void testInvalid() throws Exception {

        Settings settings = Settings.builder().put("signing_key", BaseEncoding.base64().encode(secretKeyBytes)).build();

        String jwsToken = "123invalidtoken..";

        HTTPJwtAuthenticator jwtAuth = new HTTPJwtAuthenticator(settings, null);
        Map<String, String> headers = new HashMap<String, String>();
        headers.put("Authorization", "Bearer " + jwsToken);

        AuthCredentials credentials = jwtAuth.extractCredentials(new FakeRestRequest(headers, new HashMap<String, String>()), null);
        Assert.assertNull(credentials);
    }

    @Test
    public void testBearer() throws Exception {

        Settings settings = Settings.builder().put("signing_key", BaseEncoding.base64().encode(secretKeyBytes)).build();

        String jwsToken = Jwts.builder()
            .setSubject("Leonard McCoy")
            .setAudience("myaud")
            .signWith(secretKey, SignatureAlgorithm.HS512)
            .compact();

        HTTPJwtAuthenticator jwtAuth = new HTTPJwtAuthenticator(settings, null);
        Map<String, String> headers = new HashMap<String, String>();
        headers.put("Authorization", "Bearer " + jwsToken);

        AuthCredentials credentials = jwtAuth.extractCredentials(new FakeRestRequest(headers, new HashMap<String, String>()), null);

        Assert.assertNotNull(credentials);
        Assert.assertEquals("Leonard McCoy", credentials.getUsername());
        Assert.assertEquals(0, credentials.getBackendRoles().size());
        Assert.assertEquals(2, credentials.getAttributes().size());
    }

    @Test
    public void testBearerWrongPosition() throws Exception {

        Settings settings = Settings.builder().put("signing_key", BaseEncoding.base64().encode(secretKeyBytes)).build();

        String jwsToken = Jwts.builder().setSubject("Leonard McCoy").signWith(secretKey, SignatureAlgorithm.HS512).compact();

        HTTPJwtAuthenticator jwtAuth = new HTTPJwtAuthenticator(settings, null);
        Map<String, String> headers = new HashMap<String, String>();
        headers.put("Authorization", jwsToken + "Bearer " + " 123");

        AuthCredentials credentials = jwtAuth.extractCredentials(new FakeRestRequest(headers, new HashMap<String, String>()), null);

        Assert.assertNull(credentials);
    }

    @Test
    public void testBasicAuthHeader() throws Exception {
        Settings settings = Settings.builder().put("signing_key", BaseEncoding.base64().encode(secretKeyBytes)).build();
        HTTPJwtAuthenticator jwtAuth = new HTTPJwtAuthenticator(settings, null);

        String basicAuth = BaseEncoding.base64().encode("user:password".getBytes(StandardCharsets.UTF_8));
        Map<String, String> headers = Collections.singletonMap(HttpHeaders.AUTHORIZATION, "Basic " + basicAuth);

        AuthCredentials credentials = jwtAuth.extractCredentials(new FakeRestRequest(headers, Collections.emptyMap()), null);
        Assert.assertNull(credentials);
    }

    @Test
    public void testRoles() throws Exception {

        final AuthCredentials credentials = extractCredentialsFromJwtHeader(
            Settings.builder().put("signing_key", BaseEncoding.base64().encode(secretKeyBytes)).put("roles_key", "roles"),
            Jwts.builder().setSubject("Leonard McCoy").claim("roles", "role1,role2")
        );

        Assert.assertNotNull(credentials);
        Assert.assertEquals("Leonard McCoy", credentials.getUsername());
        Assert.assertEquals(2, credentials.getBackendRoles().size());
    }

    @Test
    public void testNullClaim() throws Exception {

        final AuthCredentials credentials = extractCredentialsFromJwtHeader(
            Settings.builder().put("signing_key", BaseEncoding.base64().encode(secretKeyBytes)).put("roles_key", "roles"),
            Jwts.builder().setSubject("Leonard McCoy").claim("roles", null)
        );

        Assert.assertNotNull(credentials);
        Assert.assertEquals("Leonard McCoy", credentials.getUsername());
        Assert.assertEquals(0, credentials.getBackendRoles().size());
    }

    @Test
    public void testNonStringClaim() throws Exception {

        final AuthCredentials credentials = extractCredentialsFromJwtHeader(
            Settings.builder().put("signing_key", BaseEncoding.base64().encode(secretKeyBytes)).put("roles_key", "roles"),
            Jwts.builder().setSubject("Leonard McCoy").claim("roles", 123L)
        );

        Assert.assertNotNull(credentials);
        Assert.assertEquals("Leonard McCoy", credentials.getUsername());
        Assert.assertEquals(1, credentials.getBackendRoles().size());
        Assert.assertTrue(credentials.getBackendRoles().contains("123"));
    }

    @Test
    public void testRolesMissing() throws Exception {

        final AuthCredentials credentials = extractCredentialsFromJwtHeader(
<<<<<<< HEAD
        		Settings.builder().put("signing_key", BaseEncoding.base64().encode(secretKeyBytes)).put("roles_key", "roles"),
        		Jwts.builder().setSubject("Leonard McCoy"));
=======
            Settings.builder().put("signing_key", BaseEncoding.base64().encode(secretKeyBytes)).put("roles_key", "roles"),
            Jwts.builder().setSubject("Leonard McCoy")
        );
>>>>>>> ceb5ad29

        Assert.assertNotNull(credentials);
        Assert.assertEquals("Leonard McCoy", credentials.getUsername());
        Assert.assertEquals(0, credentials.getBackendRoles().size());
    }

    @Test
    public void testWrongSubjectKey() throws Exception {

        final AuthCredentials credentials = extractCredentialsFromJwtHeader(
<<<<<<< HEAD
        		Settings.builder().put("signing_key", BaseEncoding.base64().encode(secretKeyBytes)).put("subject_key", "missing"),
        		Jwts.builder().claim("roles", "role1,role2").claim("asub", "Dr. Who"));
=======
            Settings.builder().put("signing_key", BaseEncoding.base64().encode(secretKeyBytes)).put("subject_key", "missing"),
            Jwts.builder().claim("roles", "role1,role2").claim("asub", "Dr. Who")
        );
>>>>>>> ceb5ad29

        Assert.assertNull(credentials);
    }

    @Test
    public void testAlternativeSubject() throws Exception {

        final AuthCredentials credentials = extractCredentialsFromJwtHeader(
<<<<<<< HEAD
        		Settings.builder().put("signing_key", BaseEncoding.base64().encode(secretKeyBytes)).put("subject_key", "asub"),
        		Jwts.builder().setSubject("Leonard McCoy").claim("roles", "role1,role2").claim("asub", "Dr. Who"));
=======
            Settings.builder().put("signing_key", BaseEncoding.base64().encode(secretKeyBytes)).put("subject_key", "asub"),
            Jwts.builder().setSubject("Leonard McCoy").claim("roles", "role1,role2").claim("asub", "Dr. Who")
        );
>>>>>>> ceb5ad29

        Assert.assertNotNull(credentials);
        Assert.assertEquals("Dr. Who", credentials.getUsername());
        Assert.assertEquals(0, credentials.getBackendRoles().size());
    }

    @Test
    public void testNonStringAlternativeSubject() throws Exception {

        final AuthCredentials credentials = extractCredentialsFromJwtHeader(
<<<<<<< HEAD
        		Settings.builder().put("signing_key", BaseEncoding.base64().encode(secretKeyBytes)).put("subject_key", "asub"),
        		Jwts.builder().setSubject("Leonard McCoy").claim("roles", "role1,role2").claim("asub", false));
=======
            Settings.builder().put("signing_key", BaseEncoding.base64().encode(secretKeyBytes)).put("subject_key", "asub"),
            Jwts.builder().setSubject("Leonard McCoy").claim("roles", "role1,role2").claim("asub", false)
        );
>>>>>>> ceb5ad29

        Assert.assertNotNull(credentials);
        Assert.assertEquals("false", credentials.getUsername());
        Assert.assertEquals(0, credentials.getBackendRoles().size());
    }

    @Test
    public void testUrlParam() throws Exception {

        Settings settings = Settings.builder()
            .put("signing_key", BaseEncoding.base64().encode(secretKeyBytes))
            .put("jwt_url_parameter", "abc")
            .build();

        String jwsToken = Jwts.builder().setSubject("Leonard McCoy").signWith(secretKey, SignatureAlgorithm.HS512).compact();

        HTTPJwtAuthenticator jwtAuth = new HTTPJwtAuthenticator(settings, null);
        Map<String, String> headers = new HashMap<String, String>();
        FakeRestRequest req = new FakeRestRequest(headers, new HashMap<String, String>());
        req.params().put("abc", jwsToken);

        AuthCredentials credentials = jwtAuth.extractCredentials(req, null);

        Assert.assertNotNull(credentials);
        Assert.assertEquals("Leonard McCoy", credentials.getUsername());
        Assert.assertEquals(0, credentials.getBackendRoles().size());
    }

    @Test
    public void testExp() throws Exception {

        final AuthCredentials credentials = extractCredentialsFromJwtHeader(
<<<<<<< HEAD
        		Settings.builder().put("signing_key", BaseEncoding.base64().encode(secretKeyBytes)),
        		Jwts.builder().setSubject("Expired").setExpiration(new Date(100)));
=======
            Settings.builder().put("signing_key", BaseEncoding.base64().encode(secretKeyBytes)),
            Jwts.builder().setSubject("Expired").setExpiration(new Date(100))
        );
>>>>>>> ceb5ad29

        Assert.assertNull(credentials);
    }

    @Test
    public void testNbf() throws Exception {

        final AuthCredentials credentials = extractCredentialsFromJwtHeader(
<<<<<<< HEAD
        		Settings.builder().put("signing_key", BaseEncoding.base64().encode(secretKeyBytes)),
        		Jwts.builder().setSubject("Expired").setNotBefore(new Date(System.currentTimeMillis()+(1000*36000))));
=======
            Settings.builder().put("signing_key", BaseEncoding.base64().encode(secretKeyBytes)),
            Jwts.builder().setSubject("Expired").setNotBefore(new Date(System.currentTimeMillis() + (1000 * 36000)))
        );
>>>>>>> ceb5ad29

        Assert.assertNull(credentials);
    }

    @Test
    public void testRS256() throws Exception {

        KeyPairGenerator keyGen = KeyPairGenerator.getInstance("RSA");
        keyGen.initialize(2048);
        KeyPair pair = keyGen.generateKeyPair();
        PrivateKey priv = pair.getPrivate();
        PublicKey pub = pair.getPublic();

        String jwsToken = Jwts.builder().setSubject("Leonard McCoy").signWith(priv, SignatureAlgorithm.RS256).compact();
        Settings settings = Settings.builder()
            .put(
                "signing_key",
                "-----BEGIN PUBLIC KEY-----\n" + BaseEncoding.base64().encode(pub.getEncoded()) + "-----END PUBLIC KEY-----"
            )
            .build();

        HTTPJwtAuthenticator jwtAuth = new HTTPJwtAuthenticator(settings, null);
        Map<String, String> headers = new HashMap<String, String>();
        headers.put("Authorization", "Bearer " + jwsToken);

        AuthCredentials creds = jwtAuth.extractCredentials(new FakeRestRequest(headers, new HashMap<String, String>()), null);

        Assert.assertNotNull(creds);
        Assert.assertEquals("Leonard McCoy", creds.getUsername());
        Assert.assertEquals(0, creds.getBackendRoles().size());
    }

    @Test
    public void testES512() throws Exception {

        KeyPairGenerator keyGen = KeyPairGenerator.getInstance("EC");
        keyGen.initialize(521);
        KeyPair pair = keyGen.generateKeyPair();
        PrivateKey priv = pair.getPrivate();
        PublicKey pub = pair.getPublic();

        Settings settings = Settings.builder().put("signing_key", BaseEncoding.base64().encode(pub.getEncoded())).build();
        String jwsToken = Jwts.builder().setSubject("Leonard McCoy").signWith(priv, SignatureAlgorithm.ES512).compact();

        HTTPJwtAuthenticator jwtAuth = new HTTPJwtAuthenticator(settings, null);
        Map<String, String> headers = new HashMap<String, String>();
        headers.put("Authorization", jwsToken);

        AuthCredentials creds = jwtAuth.extractCredentials(new FakeRestRequest(headers, new HashMap<String, String>()), null);

        Assert.assertNotNull(creds);
        Assert.assertEquals("Leonard McCoy", creds.getUsername());
        Assert.assertEquals(0, creds.getBackendRoles().size());
    }

    @Test
    public void testRolesArray() throws Exception {

        JwtBuilder builder = Jwts.builder().setPayload("{" + "\"sub\": \"John Doe\"," + "\"roles\": [\"a\",\"b\",\"3rd\"]" + "}");

        final AuthCredentials credentials = extractCredentialsFromJwtHeader(
<<<<<<< HEAD
        		Settings.builder().put("signing_key", BaseEncoding.base64().encode(secretKeyBytes)).put("roles_key", "roles"),
        		builder);
=======
            Settings.builder().put("signing_key", BaseEncoding.base64().encode(secretKeyBytes)).put("roles_key", "roles"),
            builder
        );
>>>>>>> ceb5ad29

        Assert.assertNotNull(credentials);
        Assert.assertEquals("John Doe", credentials.getUsername());
        Assert.assertEquals(3, credentials.getBackendRoles().size());
        Assert.assertTrue(credentials.getBackendRoles().contains("a"));
        Assert.assertTrue(credentials.getBackendRoles().contains("b"));
        Assert.assertTrue(credentials.getBackendRoles().contains("3rd"));
    }

    @Test
    public void testRequiredAudienceWithCorrectAudience() {

        final AuthCredentials credentials = extractCredentialsFromJwtHeader(
<<<<<<< HEAD
        		Settings.builder().put("signing_key", BaseEncoding.base64().encode(secretKeyBytes)).put("required_audience", "test_audience"),
        		Jwts.builder().setSubject("Leonard McCoy").setAudience("test_audience"));
=======
            Settings.builder().put("signing_key", BaseEncoding.base64().encode(secretKeyBytes)).put("required_audience", "test_audience"),
            Jwts.builder().setSubject("Leonard McCoy").setAudience("test_audience")
        );
>>>>>>> ceb5ad29

        Assert.assertNotNull(credentials);
        Assert.assertEquals("Leonard McCoy", credentials.getUsername());
    }

    @Test
    public void testRequiredAudienceWithIncorrectAudience() {

<<<<<<< HEAD
    	final AuthCredentials credentials = extractCredentialsFromJwtHeader(
    			Settings.builder().put("signing_key", BaseEncoding.base64().encode(secretKeyBytes)).put("required_audience", "test_audience"),
    			Jwts.builder().setSubject("Leonard McCoy").setAudience("wrong_audience"));
=======
        final AuthCredentials credentials = extractCredentialsFromJwtHeader(
            Settings.builder().put("signing_key", BaseEncoding.base64().encode(secretKeyBytes)).put("required_audience", "test_audience"),
            Jwts.builder().setSubject("Leonard McCoy").setAudience("wrong_audience")
        );
>>>>>>> ceb5ad29

        Assert.assertNull(credentials);
    }

    @Test
    public void testRequiredIssuerWithCorrectAudience() {

        final AuthCredentials credentials = extractCredentialsFromJwtHeader(
            Settings.builder().put("signing_key", BaseEncoding.base64().encode(secretKeyBytes)).put("required_issuer", "test_issuer"),
            Jwts.builder().setSubject("Leonard McCoy").setIssuer("test_issuer")
        );

        Assert.assertNotNull(credentials);
        Assert.assertEquals("Leonard McCoy", credentials.getUsername());
    }

    @Test
    public void testRequiredIssuerWithIncorrectAudience() {

<<<<<<< HEAD
    	final AuthCredentials credentials = extractCredentialsFromJwtHeader(
    			Settings.builder().put("signing_key", BaseEncoding.base64().encode(secretKeyBytes)).put("required_issuer", "test_issuer"),
    			Jwts.builder().setSubject("Leonard McCoy").setIssuer("wrong_issuer"));
=======
        final AuthCredentials credentials = extractCredentialsFromJwtHeader(
            Settings.builder().put("signing_key", BaseEncoding.base64().encode(secretKeyBytes)).put("required_issuer", "test_issuer"),
            Jwts.builder().setSubject("Leonard McCoy").setIssuer("wrong_issuer")
        );
>>>>>>> ceb5ad29

        Assert.assertNull(credentials);
    }

    /** extracts a default user credential from a request header */
    private AuthCredentials extractCredentialsFromJwtHeader(final Settings.Builder settingsBuilder, final JwtBuilder jwtBuilder) {
        final Settings settings = settingsBuilder.build();
        final String jwsToken = jwtBuilder.signWith(secretKey, SignatureAlgorithm.HS512).compact();
        final HTTPJwtAuthenticator jwtAuth = new HTTPJwtAuthenticator(settings, null);
        final Map<String, String> headers = Map.of("Authorization", jwsToken);
        return jwtAuth.extractCredentials(new FakeRestRequest(headers, new HashMap<>()), null);
    }

}<|MERGE_RESOLUTION|>--- conflicted
+++ resolved
@@ -200,14 +200,9 @@
     public void testRolesMissing() throws Exception {
 
         final AuthCredentials credentials = extractCredentialsFromJwtHeader(
-<<<<<<< HEAD
-        		Settings.builder().put("signing_key", BaseEncoding.base64().encode(secretKeyBytes)).put("roles_key", "roles"),
-        		Jwts.builder().setSubject("Leonard McCoy"));
-=======
             Settings.builder().put("signing_key", BaseEncoding.base64().encode(secretKeyBytes)).put("roles_key", "roles"),
             Jwts.builder().setSubject("Leonard McCoy")
         );
->>>>>>> ceb5ad29
 
         Assert.assertNotNull(credentials);
         Assert.assertEquals("Leonard McCoy", credentials.getUsername());
@@ -218,14 +213,9 @@
     public void testWrongSubjectKey() throws Exception {
 
         final AuthCredentials credentials = extractCredentialsFromJwtHeader(
-<<<<<<< HEAD
-        		Settings.builder().put("signing_key", BaseEncoding.base64().encode(secretKeyBytes)).put("subject_key", "missing"),
-        		Jwts.builder().claim("roles", "role1,role2").claim("asub", "Dr. Who"));
-=======
             Settings.builder().put("signing_key", BaseEncoding.base64().encode(secretKeyBytes)).put("subject_key", "missing"),
             Jwts.builder().claim("roles", "role1,role2").claim("asub", "Dr. Who")
         );
->>>>>>> ceb5ad29
 
         Assert.assertNull(credentials);
     }
@@ -234,14 +224,9 @@
     public void testAlternativeSubject() throws Exception {
 
         final AuthCredentials credentials = extractCredentialsFromJwtHeader(
-<<<<<<< HEAD
-        		Settings.builder().put("signing_key", BaseEncoding.base64().encode(secretKeyBytes)).put("subject_key", "asub"),
-        		Jwts.builder().setSubject("Leonard McCoy").claim("roles", "role1,role2").claim("asub", "Dr. Who"));
-=======
             Settings.builder().put("signing_key", BaseEncoding.base64().encode(secretKeyBytes)).put("subject_key", "asub"),
             Jwts.builder().setSubject("Leonard McCoy").claim("roles", "role1,role2").claim("asub", "Dr. Who")
         );
->>>>>>> ceb5ad29
 
         Assert.assertNotNull(credentials);
         Assert.assertEquals("Dr. Who", credentials.getUsername());
@@ -252,14 +237,9 @@
     public void testNonStringAlternativeSubject() throws Exception {
 
         final AuthCredentials credentials = extractCredentialsFromJwtHeader(
-<<<<<<< HEAD
-        		Settings.builder().put("signing_key", BaseEncoding.base64().encode(secretKeyBytes)).put("subject_key", "asub"),
-        		Jwts.builder().setSubject("Leonard McCoy").claim("roles", "role1,role2").claim("asub", false));
-=======
             Settings.builder().put("signing_key", BaseEncoding.base64().encode(secretKeyBytes)).put("subject_key", "asub"),
             Jwts.builder().setSubject("Leonard McCoy").claim("roles", "role1,role2").claim("asub", false)
         );
->>>>>>> ceb5ad29
 
         Assert.assertNotNull(credentials);
         Assert.assertEquals("false", credentials.getUsername());
@@ -292,14 +272,9 @@
     public void testExp() throws Exception {
 
         final AuthCredentials credentials = extractCredentialsFromJwtHeader(
-<<<<<<< HEAD
-        		Settings.builder().put("signing_key", BaseEncoding.base64().encode(secretKeyBytes)),
-        		Jwts.builder().setSubject("Expired").setExpiration(new Date(100)));
-=======
             Settings.builder().put("signing_key", BaseEncoding.base64().encode(secretKeyBytes)),
             Jwts.builder().setSubject("Expired").setExpiration(new Date(100))
         );
->>>>>>> ceb5ad29
 
         Assert.assertNull(credentials);
     }
@@ -308,14 +283,9 @@
     public void testNbf() throws Exception {
 
         final AuthCredentials credentials = extractCredentialsFromJwtHeader(
-<<<<<<< HEAD
-        		Settings.builder().put("signing_key", BaseEncoding.base64().encode(secretKeyBytes)),
-        		Jwts.builder().setSubject("Expired").setNotBefore(new Date(System.currentTimeMillis()+(1000*36000))));
-=======
             Settings.builder().put("signing_key", BaseEncoding.base64().encode(secretKeyBytes)),
             Jwts.builder().setSubject("Expired").setNotBefore(new Date(System.currentTimeMillis() + (1000 * 36000)))
         );
->>>>>>> ceb5ad29
 
         Assert.assertNull(credentials);
     }
@@ -377,14 +347,9 @@
         JwtBuilder builder = Jwts.builder().setPayload("{" + "\"sub\": \"John Doe\"," + "\"roles\": [\"a\",\"b\",\"3rd\"]" + "}");
 
         final AuthCredentials credentials = extractCredentialsFromJwtHeader(
-<<<<<<< HEAD
-        		Settings.builder().put("signing_key", BaseEncoding.base64().encode(secretKeyBytes)).put("roles_key", "roles"),
-        		builder);
-=======
             Settings.builder().put("signing_key", BaseEncoding.base64().encode(secretKeyBytes)).put("roles_key", "roles"),
             builder
         );
->>>>>>> ceb5ad29
 
         Assert.assertNotNull(credentials);
         Assert.assertEquals("John Doe", credentials.getUsername());
@@ -398,14 +363,9 @@
     public void testRequiredAudienceWithCorrectAudience() {
 
         final AuthCredentials credentials = extractCredentialsFromJwtHeader(
-<<<<<<< HEAD
-        		Settings.builder().put("signing_key", BaseEncoding.base64().encode(secretKeyBytes)).put("required_audience", "test_audience"),
-        		Jwts.builder().setSubject("Leonard McCoy").setAudience("test_audience"));
-=======
             Settings.builder().put("signing_key", BaseEncoding.base64().encode(secretKeyBytes)).put("required_audience", "test_audience"),
             Jwts.builder().setSubject("Leonard McCoy").setAudience("test_audience")
         );
->>>>>>> ceb5ad29
 
         Assert.assertNotNull(credentials);
         Assert.assertEquals("Leonard McCoy", credentials.getUsername());
@@ -414,16 +374,10 @@
     @Test
     public void testRequiredAudienceWithIncorrectAudience() {
 
-<<<<<<< HEAD
-    	final AuthCredentials credentials = extractCredentialsFromJwtHeader(
-    			Settings.builder().put("signing_key", BaseEncoding.base64().encode(secretKeyBytes)).put("required_audience", "test_audience"),
-    			Jwts.builder().setSubject("Leonard McCoy").setAudience("wrong_audience"));
-=======
         final AuthCredentials credentials = extractCredentialsFromJwtHeader(
             Settings.builder().put("signing_key", BaseEncoding.base64().encode(secretKeyBytes)).put("required_audience", "test_audience"),
             Jwts.builder().setSubject("Leonard McCoy").setAudience("wrong_audience")
         );
->>>>>>> ceb5ad29
 
         Assert.assertNull(credentials);
     }
@@ -443,16 +397,10 @@
     @Test
     public void testRequiredIssuerWithIncorrectAudience() {
 
-<<<<<<< HEAD
-    	final AuthCredentials credentials = extractCredentialsFromJwtHeader(
-    			Settings.builder().put("signing_key", BaseEncoding.base64().encode(secretKeyBytes)).put("required_issuer", "test_issuer"),
-    			Jwts.builder().setSubject("Leonard McCoy").setIssuer("wrong_issuer"));
-=======
         final AuthCredentials credentials = extractCredentialsFromJwtHeader(
             Settings.builder().put("signing_key", BaseEncoding.base64().encode(secretKeyBytes)).put("required_issuer", "test_issuer"),
             Jwts.builder().setSubject("Leonard McCoy").setIssuer("wrong_issuer")
         );
->>>>>>> ceb5ad29
 
         Assert.assertNull(credentials);
     }
