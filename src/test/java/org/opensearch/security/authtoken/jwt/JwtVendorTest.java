--- conflicted
+++ resolved
@@ -11,6 +11,10 @@
 
 package org.opensearch.security.authtoken.jwt;
 
+import java.util.List;
+import java.util.Optional;
+import java.util.function.LongSupplier;
+
 import org.apache.commons.lang3.RandomStringUtils;
 import org.junit.Assert;
 import org.junit.Test;
@@ -18,18 +22,12 @@
 import org.opensearch.common.settings.Settings;
 import org.opensearch.security.support.ConfigConstants;
 
-<<<<<<< HEAD
-import java.util.List;
-import java.util.Optional;
-import java.util.function.LongSupplier;
-=======
 import com.nimbusds.jose.JWSSigner;
 import com.nimbusds.jose.jwk.JWK;
 
 import static org.hamcrest.Matchers.equalTo;
 import static org.hamcrest.MatcherAssert.assertThat;
 
->>>>>>> 1c75b4a0
 
 public class JwtVendorTest {
 
@@ -65,7 +63,20 @@
         JwtVendor jwtVendor = new JwtVendor(settings, Optional.of(currentTime));
         final String encodedJwt = jwtVendor.createJwt(issuer, subject, audience, expirySeconds, roles, backendRoles, true);
 
+//        JwsJwtCompactConsumer jwtConsumer = new JwsJwtCompactConsumer(encodedJwt);
+//        JwtToken jwt = jwtConsumer.getJwtToken();
+//
+//        Assert.assertEquals("cluster_0", jwt.getClaim("iss"));
+//        Assert.assertEquals("admin", jwt.getClaim("sub"));
+//        Assert.assertEquals("audience_0", jwt.getClaim("aud"));
+//        Assert.assertNotNull(jwt.getClaim("iat"));
+//        Assert.assertNotNull(jwt.getClaim("exp"));
+//        Assert.assertEquals(expectedExp, jwt.getClaim("exp"));
+//        EncryptionDecryptionUtil encryptionUtil = new EncryptionDecryptionUtil(claimsEncryptionKey);
+//        Assert.assertEquals(expectedRoles, encryptionUtil.decrypt(jwt.getClaim("er").toString()));
+//        Assert.assertNull(jwt.getClaim("br"));
         assertThat(encodedJwt, equalTo("eyJhbGciOiJIUzUxMiJ9.eyJzdWIiOiJhZG1pbiIsImF1ZCI6ImF1ZGllbmNlXzAiLCJuYmYiOjAsImlzcyI6ImNsdXN0ZXJfMCIsImV4cCI6MCwiaWF0IjowLCJlciI6IjJ0UUd1TzczMXNYMmhraFk4OTJYUEE9PSJ9.s12TCp0aRfKLO3NZQR-Rq9UhTYIDFzGvXEonXjnqLdLxW72-J6_Q2s8RaQZBDpAWNTHzd_cxcvIjiFNddp6tPA"));
+
     }
 
     @Test
@@ -82,14 +93,26 @@
         Settings settings = Settings.builder()
             .put("signing_key", "abc123-1234567812345678123456781234567812345678123456781234567812345678")
             .put("encryption_key", claimsEncryptionKey)
-            // CS-SUPPRESS-SINGLE: RegexpSingleline get Extensions Settings
-            .put(ConfigConstants.EXTENSIONS_BWC_PLUGIN_MODE, "true")
-            // CS-ENFORCE-SINGLE
+            .put(ConfigConstants.EXTENSIONS_BWC_PLUGIN_MODE, true)
             .build();
         final JwtVendor jwtVendor = new JwtVendor(settings, Optional.of(currentTime));
         final String encodedJwt = jwtVendor.createJwt(issuer, subject, audience, expirySeconds, roles, backendRoles, false);
 
+//        JwsJwtCompactConsumer jwtConsumer = new JwsJwtCompactConsumer(encodedJwt);
+//        JwtToken jwt = jwtConsumer.getJwtToken();
+//
+//        Assert.assertEquals("cluster_0", jwt.getClaim("iss"));
+//        Assert.assertEquals("admin", jwt.getClaim("sub"));
+//        Assert.assertEquals("audience_0", jwt.getClaim("aud"));
+//        Assert.assertNotNull(jwt.getClaim("iat"));
+//        Assert.assertNotNull(jwt.getClaim("exp"));
+//        Assert.assertEquals(expectedExp, jwt.getClaim("exp"));
+//        EncryptionDecryptionUtil encryptionUtil = new EncryptionDecryptionUtil(claimsEncryptionKey);
+//        Assert.assertEquals(expectedRoles, encryptionUtil.decrypt(jwt.getClaim("er").toString()));
+//        Assert.assertNotNull(jwt.getClaim("br"));
+//        Assert.assertEquals(expectedBackendRoles, jwt.getClaim("br"));
         assertThat(encodedJwt, equalTo("eyJhbGciOiJIUzUxMiJ9.eyJiciI6IlNhbGVzLFN1cHBvcnQiLCJzdWIiOiJhZG1pbiIsImF1ZCI6ImF1ZGllbmNlXzAiLCJuYmYiOjAsImlzcyI6ImNsdXN0ZXJfMCIsImV4cCI6MCwiaWF0IjowLCJlciI6IjJ0UUd1TzczMXNYMmhraFk4OTJYUEE9PSJ9.MlwFL1ZgcKcFoqM_7ZQEXHvSlYkmvdKflbkvjfLpmV980wd-tPwa-lMA5q1UupvCy5WGV3phsX_BIfHC5CVnyg"));
+
     }
 
     @Test
