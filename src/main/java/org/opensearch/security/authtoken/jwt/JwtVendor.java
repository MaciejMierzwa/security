--- conflicted
+++ resolved
@@ -17,22 +17,9 @@
 import java.util.Optional;
 import java.util.function.LongSupplier;
 
-<<<<<<< HEAD
-import com.google.common.base.Strings;
 import com.nimbusds.jose.JOSEException;
 import com.nimbusds.jose.util.ByteUtils;
 import org.apache.commons.lang3.StringUtils;
-=======
-import org.apache.cxf.jaxrs.json.basic.JsonMapObjectReaderWriter;
-import org.apache.cxf.rs.security.jose.jwk.JsonWebKey;
-import org.apache.cxf.rs.security.jose.jwk.KeyType;
-import org.apache.cxf.rs.security.jose.jwk.PublicKeyUse;
-import org.apache.cxf.rs.security.jose.jws.JwsUtils;
-import org.apache.cxf.rs.security.jose.jwt.JoseJwtProducer;
-import org.apache.cxf.rs.security.jose.jwt.JwtClaims;
-import org.apache.cxf.rs.security.jose.jwt.JwtToken;
-import org.apache.cxf.rs.security.jose.jwt.JwtUtils;
->>>>>>> 1ffa23cc
 import org.apache.logging.log4j.LogManager;
 import org.apache.logging.log4j.Logger;
 
@@ -66,26 +53,14 @@
     private static final Integer MAX_EXPIRY_SECONDS = 600;
 
     public JwtVendor(final Settings settings, final Optional<LongSupplier> timeProvider) {
-<<<<<<< HEAD
         final Tuple<JWK, JWSSigner> tuple = createJwkFromSettings(settings);
         signingKey = tuple.v1();
         signer = tuple.v2();
 
-        final String encryptionKey = settings.get("encryption_key");
-        if (encryptionKey == null) {
-=======
-        JoseJwtProducer jwtProducer = new JoseJwtProducer();
-        try {
-            this.signingKey = createJwkFromSettings(settings);
-        } catch (Exception e) {
-            throw ExceptionUtils.createJwkCreationException(e);
-        }
-        this.jwtProducer = jwtProducer;
         if (isKeyNull(settings, "encryption_key")) {
->>>>>>> 1ffa23cc
             throw new IllegalArgumentException("encryption_key cannot be null");
         } else {
-            this.encryptionDecryptionUtil = new EncryptionDecryptionUtil(encryptionKey);
+            this.encryptionDecryptionUtil = new EncryptionDecryptionUtil(settings.get("encryption_key"));
         }
         if (timeProvider.isPresent()) {
             this.timeProvider = timeProvider.get();
@@ -94,48 +69,34 @@
         }
     }
 
-<<<<<<< HEAD
-    static Tuple<JWK, JWSSigner> createJwkFromSettings(Settings settings) {
-        String signingKey = settings.get("signing_key");
-        signingKey = padSecret(signingKey, JWSAlgorithm.HS512);
-
-        if (Strings.isNullOrEmpty(signingKey)) {
-            throw new OpenSearchException(
-                "Signing key is required for creation of OnBehalfOf tokens, the '\"on_behalf_of\": {\"signing_key\":{KEY}, ...} with a shared secret."
-            );
-        }
-=======
     /*
      * The default configuration of this web key should be:
      *   KeyType: OCTET
      *   PublicKeyUse: SIGN
      *   Encryption Algorithm: HS512
      * */
-    static JsonWebKey createJwkFromSettings(Settings settings) throws Exception {
+    static Tuple<JWK, JWSSigner> createJwkFromSettings(Settings settings) {
+        final OctetSequenceKey key;
         if (!isKeyNull(settings, "signing_key")) {
-            String signingKey = settings.get("signing_key");
+            String signingKey = padSecret(settings.get("signing_key"), JWSAlgorithm.HS512);
 
-            JsonWebKey jwk = new JsonWebKey();
-
-            jwk.setKeyType(KeyType.OCTET);
-            jwk.setAlgorithm("HS512");
-            jwk.setPublicKeyUse(PublicKeyUse.SIGN);
-            jwk.setProperty("k", signingKey);
-
-            return jwk;
+            key = new OctetSequenceKey.Builder(signingKey.getBytes(StandardCharsets.UTF_8)).algorithm(JWSAlgorithm.HS512)
+                .keyUse(KeyUse.SIGNATURE)
+                .build();
         } else {
             Settings jwkSettings = settings.getAsSettings("jwt").getAsSettings("key");
 
             if (jwkSettings.isEmpty()) {
-                throw new Exception(
+                throw new OpenSearchException(
                     "Settings for signing key is missing. Please specify at least the option signing_key with a shared secret."
                 );
             }
->>>>>>> 1ffa23cc
 
-        final OctetSequenceKey key = new OctetSequenceKey.Builder(signingKey.getBytes(StandardCharsets.UTF_8)).algorithm(JWSAlgorithm.HS512)
-            .keyUse(KeyUse.SIGNATURE)
-            .build();
+            String signingKey = padSecret(jwkSettings.get("k"), JWSAlgorithm.HS512);
+            key = new OctetSequenceKey.Builder(signingKey.getBytes(StandardCharsets.UTF_8)).algorithm(JWSAlgorithm.HS512)
+                .keyUse(KeyUse.SIGNATURE)
+                .build();
+        }
 
         try {
             return new Tuple<>(key, new MACSigner(key));
