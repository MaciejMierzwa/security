/*
 * Copyright 2015-2018 _floragunn_ GmbH
 * Licensed under the Apache License, Version 2.0 (the "License");
 * you may not use this file except in compliance with the License.
 * You may obtain a copy of the License at
 *
 * http://www.apache.org/licenses/LICENSE-2.0
 *
 * Unless required by applicable law or agreed to in writing, software
 * distributed under the License is distributed on an "AS IS" BASIS,
 * WITHOUT WARRANTIES OR CONDITIONS OF ANY KIND, either express or implied.
 * See the License for the specific language governing permissions and
 * limitations under the License.
 */

/*
 * SPDX-License-Identifier: Apache-2.0
 *
 * The OpenSearch Contributors require contributions made to
 * this file be licensed under the Apache-2.0 license or a
 * compatible open source license.
 *
 * Modifications Copyright OpenSearch Contributors. See
 * GitHub history for details.
 */

package org.opensearch.security.filter;

import java.nio.file.Path;
import java.util.List;
import java.util.Optional;
import java.util.Set;
import java.util.regex.Matcher;
import java.util.regex.Pattern;

import javax.net.ssl.SSLPeerUnverifiedException;

import org.apache.logging.log4j.LogManager;
import org.apache.logging.log4j.Logger;
import org.greenrobot.eventbus.Subscribe;

import org.opensearch.OpenSearchException;
import org.opensearch.common.settings.Settings;
import org.opensearch.common.util.concurrent.ThreadContext;
import org.opensearch.rest.BytesRestResponse;
import org.opensearch.rest.NamedRoute;
import org.opensearch.rest.RestChannel;
import org.opensearch.rest.RestHandler;
import org.opensearch.rest.RestRequest;
import org.opensearch.rest.RestRequest.Method;
import org.opensearch.rest.RestStatus;
import org.opensearch.security.auditlog.AuditLog;
import org.opensearch.security.auditlog.AuditLog.Origin;
import org.opensearch.security.auth.BackendRegistry;
import org.opensearch.security.configuration.AdminDNs;
import org.opensearch.security.configuration.CompatConfig;
import org.opensearch.security.dlic.rest.api.AllowlistApiAction;
import org.opensearch.security.privileges.PrivilegesEvaluatorResponse;
import org.opensearch.security.privileges.RestLayerPrivilegesEvaluator;
import org.opensearch.security.securityconf.impl.AllowlistingSettings;
import org.opensearch.security.securityconf.impl.WhitelistingSettings;
import org.opensearch.security.ssl.transport.PrincipalExtractor;
import org.opensearch.security.ssl.util.ExceptionUtils;
import org.opensearch.security.ssl.util.SSLRequestHelper;
import org.opensearch.security.ssl.util.SSLRequestHelper.SSLInfo;
import org.opensearch.security.support.ConfigConstants;
import org.opensearch.security.support.HTTPHelper;
import org.opensearch.security.user.User;
import org.opensearch.threadpool.ThreadPool;

import static org.opensearch.security.OpenSearchSecurityPlugin.LEGACY_OPENDISTRO_PREFIX;
import static org.opensearch.security.OpenSearchSecurityPlugin.PLUGINS_PREFIX;

public class SecurityRestFilter {

    protected final Logger log = LogManager.getLogger(this.getClass());
    private final BackendRegistry registry;
    private final RestLayerPrivilegesEvaluator evaluator;
    private final AuditLog auditLog;
    private final ThreadContext threadContext;
    private final PrincipalExtractor principalExtractor;
    private final Settings settings;
    private final Path configPath;
    private final CompatConfig compatConfig;

    private WhitelistingSettings whitelistingSettings;
    private AllowlistingSettings allowlistingSettings;

    private static final String HEALTH_SUFFIX = "health";
    private static final String WHO_AM_I_SUFFIX = "whoami";

    private static final String REGEX_PATH_PREFIX = "/(" + LEGACY_OPENDISTRO_PREFIX + "|" + PLUGINS_PREFIX + ")/" + "(.*)";
    private static final Pattern PATTERN_PATH_PREFIX = Pattern.compile(REGEX_PATH_PREFIX);

<<<<<<< HEAD

    public SecurityRestFilter(final BackendRegistry registry, final RestLayerPrivilegesEvaluator evaluator,
                              final AuditLog auditLog, final ThreadPool threadPool, final PrincipalExtractor principalExtractor,
                              final Settings settings, final Path configPath, final CompatConfig compatConfig) {
=======
    public SecurityRestFilter(
        final BackendRegistry registry,
        final AuditLog auditLog,
        final ThreadPool threadPool,
        final PrincipalExtractor principalExtractor,
        final Settings settings,
        final Path configPath,
        final CompatConfig compatConfig
    ) {
>>>>>>> c808692b
        super();
        this.registry = registry;
        this.evaluator = evaluator;
        this.auditLog = auditLog;
        this.threadContext = threadPool.getThreadContext();
        this.principalExtractor = principalExtractor;
        this.settings = settings;
        this.configPath = configPath;
        this.compatConfig = compatConfig;
        this.whitelistingSettings = new WhitelistingSettings();
        this.allowlistingSettings = new AllowlistingSettings();
    }

    /**
     * This function wraps around all rest requests
     * If the request is authenticated, then it goes through a allowlisting check.
     * The allowlisting check works as follows:
     * If allowlisting is not enabled, then requests are handled normally.
     * If allowlisting is enabled, then SuperAdmin is allowed access to all APIs, regardless of what is currently allowlisted.
     * If allowlisting is enabled, then Non-SuperAdmin is allowed to access only those APIs that are allowlisted in {@link #requests}
     * For example: if allowlisting is enabled and requests = ["/_cat/nodes"], then SuperAdmin can access all APIs, but non SuperAdmin
     * can only access "/_cat/nodes"
     * Further note: Some APIs are only accessible by SuperAdmin, regardless of allowlisting. For example: /_opendistro/_security/api/whitelist is only accessible by SuperAdmin.
     * See {@link AllowlistApiAction} for the implementation of this API.
     * SuperAdmin is identified by credentials, which can be passed in the curl request.
     */
    public RestHandler wrap(RestHandler original, AdminDNs adminDNs) {
<<<<<<< HEAD
        return (request, channel, client) -> {
            org.apache.logging.log4j.ThreadContext.clearAll();
            if (!checkAndAuthenticateRequest(request, channel)) {
                User user = threadContext.getTransient(ConfigConstants.OPENDISTRO_SECURITY_USER);
                if (userIsSuperAdmin(user, adminDNs) || (whitelistingSettings.checkRequestIsAllowed(request, channel, client) && allowlistingSettings.checkRequestIsAllowed(request, channel, client))) {
                    if (!authorizeRequest(original, request, channel, user)) {
=======
        return new RestHandler() {

            @Override
            public void handleRequest(RestRequest request, RestChannel channel, NodeClient client) throws Exception {
                org.apache.logging.log4j.ThreadContext.clearAll();
                if (!checkAndAuthenticateRequest(request, channel, client)) {
                    User user = threadContext.getTransient(ConfigConstants.OPENDISTRO_SECURITY_USER);
                    if (userIsSuperAdmin(user, adminDNs)
                        || (whitelistingSettings.checkRequestIsAllowed(request, channel, client)
                            && allowlistingSettings.checkRequestIsAllowed(request, channel, client))) {
>>>>>>> c808692b
                        original.handleRequest(request, channel, client);
                    }
                }
            }
        };
    }

    /**
     * Checks if a given user is a SuperAdmin
     */
    private boolean userIsSuperAdmin(User user, AdminDNs adminDNs) {
        return user != null && adminDNs.isAdmin(user);
    }

<<<<<<< HEAD
    private boolean authorizeRequest(RestHandler original, RestRequest request, RestChannel channel, User user) {

        List<RestHandler.Route> restRoutes = original.routes();
        Optional<RestHandler.Route> handler = restRoutes.stream()
                .filter(rh -> rh.getMethod().equals(request.method()))
                .filter(rh -> restPathMatches(request.path(), rh.getPath()))
                .findFirst();
        if (handler.isPresent() && handler.get() instanceof NamedRoute) {
            PrivilegesEvaluatorResponse pres = new PrivilegesEvaluatorResponse();
            // if actionNames are present evaluate those first
            Set<String> actionNames = ((NamedRoute) handler.get()).actionNames();
            if (actionNames != null && !actionNames.isEmpty()) {
                pres = evaluator.evaluate(user, actionNames);
            }

            // now if pres.allowed is still false check for the NamedRoute name as a permission\
            if (!pres.isAllowed()) {
                String action = ((NamedRoute) handler.get()).name();
                pres = evaluator.evaluate(user, Set.of(action));
            }

            if (log.isDebugEnabled()) {
                log.debug(pres.toString());
            }
            if (pres.isAllowed()) {
                // TODO make sure this is audit logged
                log.debug("Request has been granted");
                // auditLog.logGrantedPrivileges(action, request, task);
            } else {
                // auditLog.logMissingPrivileges(action, request, task);
                String err;
                if(!pres.getMissingSecurityRoles().isEmpty()) {
                    err = String.format("No mapping for %s on roles %s", user, pres.getMissingSecurityRoles());
                } else {
                    err = String.format("no permissions for %s and %s", pres.getMissingPrivileges(), user);
                }
                log.debug(err);
                // TODO Figure out why ext hangs intermittently after single unauthorized request
                channel.sendResponse(new BytesRestResponse(RestStatus.UNAUTHORIZED, err));
                return false;
            }
        }
        return false;
    }

    private boolean checkAndAuthenticateRequest(RestRequest request, RestChannel channel) throws Exception {
=======
    private boolean checkAndAuthenticateRequest(RestRequest request, RestChannel channel, NodeClient client) throws Exception {
>>>>>>> c808692b

        threadContext.putTransient(ConfigConstants.OPENDISTRO_SECURITY_ORIGIN, Origin.REST.toString());

        if (HTTPHelper.containsBadHeader(request)) {
            final OpenSearchException exception = ExceptionUtils.createBadHeaderException();
            log.error(exception.toString());
            auditLog.logBadHeaders(request);
            channel.sendResponse(new BytesRestResponse(channel, RestStatus.FORBIDDEN, exception));
            return true;
        }

        if (SSLRequestHelper.containsBadHeader(threadContext, ConfigConstants.OPENDISTRO_SECURITY_CONFIG_PREFIX)) {
            final OpenSearchException exception = ExceptionUtils.createBadHeaderException();
            log.error(exception.toString());
            auditLog.logBadHeaders(request);
            channel.sendResponse(new BytesRestResponse(channel, RestStatus.FORBIDDEN, exception));
            return true;
        }

        final SSLInfo sslInfo;
        try {
            if ((sslInfo = SSLRequestHelper.getSSLInfo(settings, configPath, request, principalExtractor)) != null) {
                if (sslInfo.getPrincipal() != null) {
                    threadContext.putTransient("_opendistro_security_ssl_principal", sslInfo.getPrincipal());
                }

                if (sslInfo.getX509Certs() != null) {
                    threadContext.putTransient("_opendistro_security_ssl_peer_certificates", sslInfo.getX509Certs());
                }
                threadContext.putTransient("_opendistro_security_ssl_protocol", sslInfo.getProtocol());
                threadContext.putTransient("_opendistro_security_ssl_cipher", sslInfo.getCipher());
            }
        } catch (SSLPeerUnverifiedException e) {
            log.error("No ssl info", e);
            auditLog.logSSLException(request, e);
            channel.sendResponse(new BytesRestResponse(channel, RestStatus.FORBIDDEN, e));
            return true;
        }

        if (!compatConfig.restAuthEnabled()) {
            return false;
        }

        Matcher matcher = PATTERN_PATH_PREFIX.matcher(request.path());
        final String suffix = matcher.matches() ? matcher.group(2) : null;
        if (request.method() != Method.OPTIONS && !(HEALTH_SUFFIX.equals(suffix)) && !(WHO_AM_I_SUFFIX.equals(suffix))) {
            if (!registry.authenticate(request, channel, threadContext)) {
                // another roundtrip
                org.apache.logging.log4j.ThreadContext.remove("user");
                return true;
            } else {
                // make it possible to filter logs by username
                org.apache.logging.log4j.ThreadContext.put(
                    "user",
                    ((User) threadContext.getTransient(ConfigConstants.OPENDISTRO_SECURITY_USER)).getName()
                );
            }
        }

        return false;
    }

    @Subscribe
    public void onWhitelistingSettingChanged(WhitelistingSettings whitelistingSettings) {
        this.whitelistingSettings = whitelistingSettings;
    }

    @Subscribe
    public void onAllowlistingSettingChanged(AllowlistingSettings allowlistingSettings) {
        this.allowlistingSettings = allowlistingSettings;
    }

    /**
     * Determines if the request's path is a match for the configured handler path.
     *
     * @param requestPath The path from the {@link NamedRoute}
     * @param handlerPath The path from the {@link RestHandler.Route}
     * @return true if the request path matches the route
     */
    private boolean restPathMatches(String requestPath, String handlerPath) {
        // Check exact match
        if (handlerPath.equals(requestPath)) {
            return true;
        }
        // Split path to evaluate named params
        String[] handlerSplit = handlerPath.split("/");
        String[] requestSplit = requestPath.split("/");
        if (handlerSplit.length != requestSplit.length) {
            return false;
        }
        for (int i = 0; i < handlerSplit.length; i++) {
            if (!(handlerSplit[i].equals(requestSplit[i]) || (handlerSplit[i].startsWith("{") && handlerSplit[i].endsWith("}")))) {
                return false;
            }
        }
        return true;
    }
}<|MERGE_RESOLUTION|>--- conflicted
+++ resolved
@@ -92,14 +92,9 @@
     private static final String REGEX_PATH_PREFIX = "/(" + LEGACY_OPENDISTRO_PREFIX + "|" + PLUGINS_PREFIX + ")/" + "(.*)";
     private static final Pattern PATTERN_PATH_PREFIX = Pattern.compile(REGEX_PATH_PREFIX);
 
-<<<<<<< HEAD
-
-    public SecurityRestFilter(final BackendRegistry registry, final RestLayerPrivilegesEvaluator evaluator,
-                              final AuditLog auditLog, final ThreadPool threadPool, final PrincipalExtractor principalExtractor,
-                              final Settings settings, final Path configPath, final CompatConfig compatConfig) {
-=======
     public SecurityRestFilter(
         final BackendRegistry registry,
+        final RestLayerPrivilegesEvaluator evaluator,
         final AuditLog auditLog,
         final ThreadPool threadPool,
         final PrincipalExtractor principalExtractor,
@@ -107,7 +102,6 @@
         final Path configPath,
         final CompatConfig compatConfig
     ) {
->>>>>>> c808692b
         super();
         this.registry = registry;
         this.evaluator = evaluator;
@@ -135,25 +129,12 @@
      * SuperAdmin is identified by credentials, which can be passed in the curl request.
      */
     public RestHandler wrap(RestHandler original, AdminDNs adminDNs) {
-<<<<<<< HEAD
         return (request, channel, client) -> {
             org.apache.logging.log4j.ThreadContext.clearAll();
             if (!checkAndAuthenticateRequest(request, channel)) {
                 User user = threadContext.getTransient(ConfigConstants.OPENDISTRO_SECURITY_USER);
                 if (userIsSuperAdmin(user, adminDNs) || (whitelistingSettings.checkRequestIsAllowed(request, channel, client) && allowlistingSettings.checkRequestIsAllowed(request, channel, client))) {
                     if (!authorizeRequest(original, request, channel, user)) {
-=======
-        return new RestHandler() {
-
-            @Override
-            public void handleRequest(RestRequest request, RestChannel channel, NodeClient client) throws Exception {
-                org.apache.logging.log4j.ThreadContext.clearAll();
-                if (!checkAndAuthenticateRequest(request, channel, client)) {
-                    User user = threadContext.getTransient(ConfigConstants.OPENDISTRO_SECURITY_USER);
-                    if (userIsSuperAdmin(user, adminDNs)
-                        || (whitelistingSettings.checkRequestIsAllowed(request, channel, client)
-                            && allowlistingSettings.checkRequestIsAllowed(request, channel, client))) {
->>>>>>> c808692b
                         original.handleRequest(request, channel, client);
                     }
                 }
@@ -168,7 +149,6 @@
         return user != null && adminDNs.isAdmin(user);
     }
 
-<<<<<<< HEAD
     private boolean authorizeRequest(RestHandler original, RestRequest request, RestChannel channel, User user) {
 
         List<RestHandler.Route> restRoutes = original.routes();
@@ -215,9 +195,6 @@
     }
 
     private boolean checkAndAuthenticateRequest(RestRequest request, RestChannel channel) throws Exception {
-=======
-    private boolean checkAndAuthenticateRequest(RestRequest request, RestChannel channel, NodeClient client) throws Exception {
->>>>>>> c808692b
 
         threadContext.putTransient(ConfigConstants.OPENDISTRO_SECURITY_ORIGIN, Origin.REST.toString());
 
