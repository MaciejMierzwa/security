--- conflicted
+++ resolved
@@ -63,10 +63,7 @@
         this.cluster_permissions = roleV6.getCluster();
         index_permissions = new ArrayList<>();
         tenant_permissions = new ArrayList<>();
-<<<<<<< HEAD
-=======
-
->>>>>>> 76a5d7fa
+
         for(Entry<String, RoleV6.Index> v6i: roleV6.getIndices().entrySet()) {
             index_permissions.add(new Index(v6i.getKey(), v6i.getValue()));
         }
