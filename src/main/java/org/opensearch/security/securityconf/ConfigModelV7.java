/*
 * Copyright 2015-2018 floragunn GmbH
 *
 * Licensed under the Apache License, Version 2.0 (the "License");
 * you may not use this file except in compliance with the License.
 * You may obtain a copy of the License at
 *
 *     http://www.apache.org/licenses/LICENSE-2.0
 *
 * Unless required by applicable law or agreed to in writing, software
 * distributed under the License is distributed on an "AS IS" BASIS,
 * WITHOUT WARRANTIES OR CONDITIONS OF ANY KIND, either express or implied.
 * See the License for the specific language governing permissions and
 * limitations under the License.
 *
 */

package org.opensearch.security.securityconf;

import java.util.Arrays;
import java.util.Collection;
import java.util.Collections;
import java.util.HashMap;
import java.util.HashSet;
import java.util.List;
import java.util.Map;
import java.util.Map.Entry;
import java.util.Objects;
import java.util.Set;
import java.util.TreeSet;
import java.util.concurrent.Callable;
import java.util.concurrent.ExecutionException;
import java.util.concurrent.ExecutorService;
import java.util.concurrent.Executors;
import java.util.concurrent.Future;
import java.util.concurrent.TimeUnit;
import java.util.function.Predicate;
import java.util.regex.Pattern;
import java.util.stream.Collectors;

import com.google.common.base.Joiner;
import com.google.common.collect.ArrayListMultimap;
import com.google.common.collect.ImmutableSet;
import com.google.common.collect.Iterables;
import com.google.common.collect.ListMultimap;
import com.google.common.collect.MultimapBuilder.SetMultimapBuilder;
import com.google.common.collect.SetMultimap;
import org.apache.logging.log4j.LogManager;
import org.apache.logging.log4j.Logger;
import org.apache.logging.log4j.util.Strings;

import org.opensearch.ExceptionsHelper;
import org.opensearch.action.support.IndicesOptions;
import org.opensearch.cluster.metadata.IndexNameExpressionResolver;
import org.opensearch.cluster.service.ClusterService;
import org.opensearch.common.collect.Tuple;
import org.opensearch.common.settings.Settings;
import org.opensearch.common.transport.TransportAddress;
import org.opensearch.common.util.set.Sets;
import org.opensearch.core.xcontent.NamedXContentRegistry;
import org.opensearch.security.resolver.IndexResolverReplacer.Resolved;
import org.opensearch.security.securityconf.impl.SecurityDynamicConfiguration;
import org.opensearch.security.securityconf.impl.v7.ActionGroupsV7;
import org.opensearch.security.securityconf.impl.v7.RoleMappingsV7;
import org.opensearch.security.securityconf.impl.v7.RoleV7;
import org.opensearch.security.securityconf.impl.v7.RoleV7.Index;
import org.opensearch.security.securityconf.impl.v7.TenantV7;
import org.opensearch.security.support.ConfigConstants;
import org.opensearch.security.support.WildcardMatcher;
import org.opensearch.security.user.User;

import static org.opensearch.cluster.metadata.IndexAbstraction.Type.ALIAS;
import static org.opensearch.cluster.metadata.IndexAbstraction.Type.DATA_STREAM;

public class ConfigModelV7 extends ConfigModel {

    protected final Logger log = LogManager.getLogger(this.getClass());
    private ConfigConstants.RolesMappingResolution rolesMappingResolution;
    private ActionGroupResolver agr = null;
    private SecurityRoles securityRoles = null;
    private TenantHolder tenantHolder;
    private RoleMappingHolder roleMappingHolder;
    private SecurityDynamicConfiguration<RoleV7> roles;
    private SecurityDynamicConfiguration<TenantV7> tenants;

    public ConfigModelV7(
        SecurityDynamicConfiguration<RoleV7> roles,
        SecurityDynamicConfiguration<RoleMappingsV7> rolemappings,
        SecurityDynamicConfiguration<ActionGroupsV7> actiongroups,
        SecurityDynamicConfiguration<TenantV7> tenants,
        DynamicConfigModel dcm,
        Settings opensearchSettings
    ) {

        this.roles = roles;
        this.tenants = tenants;

        try {
            rolesMappingResolution = ConfigConstants.RolesMappingResolution.valueOf(
                opensearchSettings.get(
                    ConfigConstants.SECURITY_ROLES_MAPPING_RESOLUTION,
                    ConfigConstants.RolesMappingResolution.MAPPING_ONLY.toString()
                ).toUpperCase()
            );
        } catch (Exception e) {
            log.error("Cannot apply roles mapping resolution", e);
            rolesMappingResolution = ConfigConstants.RolesMappingResolution.MAPPING_ONLY;
        }

        agr = reloadActionGroups(actiongroups);
        securityRoles = reload(roles);
        tenantHolder = new TenantHolder(roles, tenants);
        roleMappingHolder = new RoleMappingHolder(rolemappings, dcm.getHostsResolverMode());
    }

    public Set<String> getAllConfiguredTenantNames() {
        return Collections.unmodifiableSet(tenants.getCEntries().keySet());
    }

    public SecurityRoles getSecurityRoles() {
        return securityRoles;
    }

    private static interface ActionGroupResolver {
        Set<String> resolvedActions(final List<String> actions);
    }

    private ActionGroupResolver reloadActionGroups(SecurityDynamicConfiguration<ActionGroupsV7> actionGroups) {
        return new ActionGroupResolver() {

            private Set<String> getGroupMembers(final String groupname) {

                if (actionGroups == null) {
                    return Collections.emptySet();
                }

                return Collections.unmodifiableSet(resolve(actionGroups, groupname));
            }

            private Set<String> resolve(final SecurityDynamicConfiguration<?> actionGroups, final String entry) {

                // SG5 format, plain array
                // List<String> en = actionGroups.getAsList(DotPath.of(entry));
                // if (en.isEmpty()) {
                // try SG6 format including readonly and permissions key
                // en = actionGroups.getAsList(DotPath.of(entry + "." + ConfigConstants.CONFIGKEY_ACTION_GROUPS_PERMISSIONS));
                // }

                if (!actionGroups.getCEntries().containsKey(entry)) {
                    return Collections.emptySet();
                }

                final Set<String> ret = new HashSet<String>();

                final Object actionGroupAsObject = actionGroups.getCEntries().get(entry);

                if (actionGroupAsObject != null && actionGroupAsObject instanceof List) {

                    for (final String perm : ((List<String>) actionGroupAsObject)) {
                        if (actionGroups.getCEntries().keySet().contains(perm)) {
                            ret.addAll(resolve(actionGroups, perm));
                        } else {
                            ret.add(perm);
                        }
                    }

                } else if (actionGroupAsObject != null && actionGroupAsObject instanceof ActionGroupsV7) {
                    for (final String perm : ((ActionGroupsV7) actionGroupAsObject).getAllowed_actions()) {
                        if (actionGroups.getCEntries().keySet().contains(perm)) {
                            ret.addAll(resolve(actionGroups, perm));
                        } else {
                            ret.add(perm);
                        }
                    }
                } else {
                    throw new RuntimeException("Unable to handle " + actionGroupAsObject);
                }

                return Collections.unmodifiableSet(ret);
            }

            @Override
            public Set<String> resolvedActions(final List<String> actions) {
                final Set<String> resolvedActions = new HashSet<String>();
                for (String string : actions) {
                    final Set<String> groups = getGroupMembers(string);
                    if (groups.isEmpty()) {
                        resolvedActions.add(string);
                    } else {
                        resolvedActions.addAll(groups);
                    }
                }

                return Collections.unmodifiableSet(resolvedActions);
            }
        };
    }

    private SecurityRoles reload(SecurityDynamicConfiguration<RoleV7> settings) {

        final Set<Future<SecurityRole>> futures = new HashSet<>(5000);
        final ExecutorService execs = Executors.newFixedThreadPool(10);

        for (Entry<String, RoleV7> securityRole : settings.getCEntries().entrySet()) {

            Future<SecurityRole> future = execs.submit(new Callable<SecurityRole>() {

                @Override
                public SecurityRole call() throws Exception {
                    SecurityRole.Builder _securityRole = new SecurityRole.Builder(securityRole.getKey());

                    if (securityRole.getValue() == null) {
                        return null;
                    }

                    final Set<String> permittedClusterActions = agr.resolvedActions(securityRole.getValue().getCluster_permissions());
                    _securityRole.addClusterPerms(permittedClusterActions);

                    /*for(RoleV7.Tenant tenant: securityRole.getValue().getTenant_permissions()) {

                        //if(tenant.equals(user.getName())) {
                        //    continue;
                        //}

                        if(isTenantsRw(tenant)) {
                            _securityRole.addTenant(new Tenant(tenant.getKey(), true));
                        } else {
                            _securityRole.addTenant(new Tenant(tenant.getKey(), false));
                        }
                    }*/

                    for (final Index permittedAliasesIndex : securityRole.getValue().getIndex_permissions()) {

                        final String dls = permittedAliasesIndex.getDls();
                        final List<String> fls = permittedAliasesIndex.getFls();
                        final List<String> maskedFields = permittedAliasesIndex.getMasked_fields();

                        for (String pat : permittedAliasesIndex.getIndex_patterns()) {
                            IndexPattern _indexPattern = new IndexPattern(pat);
                            _indexPattern.setDlsQuery(dls);
                            _indexPattern.addFlsFields(fls);
                            _indexPattern.addMaskedFields(maskedFields);
                            _indexPattern.addPerm(agr.resolvedActions(permittedAliasesIndex.getAllowed_actions()));

                            /*for(Entry<String, List<String>> type: permittedAliasesIndex.getValue().getTypes(-).entrySet()) {
                                TypePerm typePerm = new TypePerm(type.getKey());
                                final List<String> perms = type.getValue();
                                typePerm.addPerms(agr.resolvedActions(perms));
                                _indexPattern.addTypePerms(typePerm);
                            }*/

                            _securityRole.addIndexPattern(_indexPattern);

                        }

                    }

                    return _securityRole.build();
                }
            });

            futures.add(future);
        }

        execs.shutdown();
        try {
            execs.awaitTermination(30, TimeUnit.SECONDS);
        } catch (InterruptedException e) {
            Thread.currentThread().interrupt();
            log.error("Thread interrupted (1) while loading roles");
            return null;
        }

        try {
            SecurityRoles _securityRoles = new SecurityRoles(futures.size());
            for (Future<SecurityRole> future : futures) {
                _securityRoles.addSecurityRole(future.get());
            }

            return _securityRoles;
        } catch (InterruptedException e) {
            Thread.currentThread().interrupt();
            log.error("Thread interrupted (2) while loading roles");
            return null;
        } catch (ExecutionException e) {
            log.error("Error while updating roles: {}", e.getCause(), e.getCause());
            throw ExceptionsHelper.convertToOpenSearchException(e);
        }
    }

    // beans

    public static class SecurityRoles implements org.opensearch.security.securityconf.SecurityRoles {

        protected final Logger log = LogManager.getLogger(this.getClass());

        final Set<SecurityRole> roles;

        private SecurityRoles(int roleCount) {
            roles = new HashSet<>(roleCount);
        }

        private SecurityRoles addSecurityRole(SecurityRole securityRole) {
            if (securityRole != null) {
                this.roles.add(securityRole);
            }
            return this;
        }

        @Override
        public int hashCode() {
            final int prime = 31;
            int result = 1;
            result = prime * result + ((roles == null) ? 0 : roles.hashCode());
            return result;
        }

        @Override
        public boolean equals(Object obj) {
            if (this == obj) return true;
            if (obj == null) return false;
            if (getClass() != obj.getClass()) return false;
            SecurityRoles other = (SecurityRoles) obj;
            if (roles == null) {
                if (other.roles != null) return false;
            } else if (!roles.equals(other.roles)) return false;
            return true;
        }

        @Override
        public String toString() {
            return "roles=" + roles;
        }

        public Set<SecurityRole> getRoles() {
            return Collections.unmodifiableSet(roles);
        }

        public Set<String> getRoleNames() {
            return getRoles().stream().map(r -> r.getName()).collect(Collectors.toSet());
        }

        public SecurityRoles filter(Set<String> keep) {
            final SecurityRoles retVal = new SecurityRoles(roles.size());
            for (SecurityRole sr : roles) {
                if (keep.contains(sr.getName())) {
                    retVal.addSecurityRole(sr);
                }
            }
            return retVal;
        }

        @Override
        public EvaluatedDlsFlsConfig getDlsFls(
            User user,
            boolean dfmEmptyOverwritesAll,
            IndexNameExpressionResolver resolver,
            ClusterService cs,
            NamedXContentRegistry namedXContentRegistry
        ) {

            if (!containsDlsFlsConfig()) {
                if (log.isDebugEnabled()) {
                    log.debug("No fls or dls found for {} in {} security roles", user, roles.size());
                }

                return EvaluatedDlsFlsConfig.EMPTY;
            }

            Map<String, Set<String>> dlsQueriesByIndex = new HashMap<String, Set<String>>();
            Map<String, Set<String>> flsFields = new HashMap<String, Set<String>>();
            Map<String, Set<String>> maskedFieldsMap = new HashMap<String, Set<String>>();

            // we capture all concrete indices that do not have any
            // DLS/FLS/Masked Fields restrictions. If the dfm_empty_overwrites_all
            // switch is enabled, this trumps any restrictions on those indices
            // that may be imposed by other roles.
            Set<String> noDlsConcreteIndices = new HashSet<>();
            Set<String> noFlsConcreteIndices = new HashSet<>();
            Set<String> noMaskedFieldConcreteIndices = new HashSet<>();

            for (SecurityRole role : roles) {
                for (IndexPattern ip : role.getIpatterns()) {
                    final Set<String> concreteIndices = ip.concreteIndexNames(user, resolver, cs);
                    String dls = ip.getDlsQuery(user);

                    if (dls != null && dls.length() > 0) {

                        for (String concreteIndex : concreteIndices) {
                            dlsQueriesByIndex.computeIfAbsent(concreteIndex, (key) -> new HashSet<String>()).add(dls);
                        }
                    } else if (dfmEmptyOverwritesAll) {
                        noDlsConcreteIndices.addAll(concreteIndices);
                    }

                    Set<String> fls = ip.getFls();

                    if (fls != null && fls.size() > 0) {

                        for (String concreteIndex : concreteIndices) {
                            if (flsFields.containsKey(concreteIndex)) {
                                flsFields.get(concreteIndex).addAll(Sets.newHashSet(fls));
                            } else {
                                flsFields.put(concreteIndex, new HashSet<String>());
                                flsFields.get(concreteIndex).addAll(Sets.newHashSet(fls));
                            }
                        }
                    } else if (dfmEmptyOverwritesAll) {
                        noFlsConcreteIndices.addAll(concreteIndices);
                    }

                    Set<String> maskedFields = ip.getMaskedFields();

                    if (maskedFields != null && maskedFields.size() > 0) {

                        for (String concreteIndex : concreteIndices) {
                            if (maskedFieldsMap.containsKey(concreteIndex)) {
                                maskedFieldsMap.get(concreteIndex).addAll(Sets.newHashSet(maskedFields));
                            } else {
                                maskedFieldsMap.put(concreteIndex, new HashSet<String>());
                                maskedFieldsMap.get(concreteIndex).addAll(Sets.newHashSet(maskedFields));
                            }
                        }
                    } else if (dfmEmptyOverwritesAll) {
                        noMaskedFieldConcreteIndices.addAll(concreteIndices);
                    }
                }
            }
            if (dfmEmptyOverwritesAll) {
                if (log.isDebugEnabled()) {
                    log.debug(
                        "Index patterns with no dls queries attached: {} - They will be removed from {}",
                        noDlsConcreteIndices,
                        dlsQueriesByIndex.keySet()
                    );
                    log.debug(
                        "Index patterns with no fls fields attached: {} - They will be removed from {}",
                        noFlsConcreteIndices,
                        flsFields.keySet()
                    );
                    log.debug(
                        "Index patterns with no masked fields attached: {} - They will be removed from {}",
                        noMaskedFieldConcreteIndices,
                        maskedFieldsMap.keySet()
                    );
                }
                // removing the indices that do not have D/M/F restrictions
                // from the keySet will also modify the underlying map
                dlsQueriesByIndex.keySet().removeAll(noDlsConcreteIndices);
                flsFields.keySet().removeAll(noFlsConcreteIndices);
                maskedFieldsMap.keySet().removeAll(noMaskedFieldConcreteIndices);
            }

            return new EvaluatedDlsFlsConfig(dlsQueriesByIndex, flsFields, maskedFieldsMap);
        }

        // opensearchDashboards special only, terms eval
        public Set<String> getAllPermittedIndicesForDashboards(
            Resolved resolved,
            User user,
            String[] actions,
            IndexNameExpressionResolver resolver,
            ClusterService cs
        ) {
            Set<String> retVal = new HashSet<>();
            for (SecurityRole sr : roles) {
                retVal.addAll(sr.getAllResolvedPermittedIndices(Resolved._LOCAL_ALL, user, actions, resolver, cs));
                retVal.addAll(resolved.getRemoteIndices());
            }
            return Collections.unmodifiableSet(retVal);
        }

        // dnfof only
        public Set<String> reduce(Resolved resolved, User user, String[] actions, IndexNameExpressionResolver resolver, ClusterService cs) {
            Set<String> retVal = new HashSet<>();
            for (SecurityRole sr : roles) {
                retVal.addAll(sr.getAllResolvedPermittedIndices(resolved, user, actions, resolver, cs));
            }
            if (log.isDebugEnabled()) {
                log.debug("Reduced requested resolved indices {} to permitted indices {}.", resolved, retVal.toString());
            }
            return Collections.unmodifiableSet(retVal);
        }

        // return true on success
        public boolean get(Resolved resolved, User user, String[] actions, IndexNameExpressionResolver resolver, ClusterService cs) {
            for (SecurityRole sr : roles) {
                if (ConfigModelV7.impliesTypePerm(sr.getIpatterns(), resolved, user, actions, resolver, cs)) {
                    return true;
                }
            }
            return false;
        }

        @Override
        public boolean impliesClusterPermissionPermission(String action) {
            return roles.stream().filter(r -> r.impliesClusterPermission(action)).count() > 0;
        }

        /**
         * Checks if the route is accessible via legacy naming convention.
         * We check against cluster permissions because the legacy convention for cluster permissions map 1-1 with a transport
         * action call initiated via REST API handler. Hence we use the same to allow/block request forwarding to ext.
         * This ensures backwards-compatibility
         *
         *
         * NOTE: THIS CHECK WILL BE REMOVED ONCE ALL ACTIONS HAVE BEEN MIGRATED TO THE NEW CONVENTION
         *
         * E.g For ext `hw`, following are two possible ways actions an be defined in roles:
         *
         * ext_hw_greet:
         *   reserved: true
         *   cluster_permissions:
         *     - 'hw:greet'
         *
         * legacy_hw_greet:
         *   reserved: true
         *   cluster_permissions:
         *     - 'cluster:admin/opensearch/hw/greet'
         *
         *
         * @param action - The action to be checked against its legacy version
         * @return true, if a legacy version was found and validated, false otherwise
         */
        @Override
        public boolean impliesLegacyPermission(String action) {
            boolean isAlreadyLegacy = action.startsWith("cluster:admin/open");
            if (isAlreadyLegacy) {
                return false; // this check was already made, so return false
            }

            log.info("Checking legacy permissions for {}", action);

            action = action.split(":")[1]; // e.g. `hw:greet` would check for action `greet` for ext `hw`

            /* Regex: `/(?:cluster:admin\/\b(open(distro|search))\b\/[a-zA-Z]+\/|\*)action\/?(?:\*|[\/a-zA-Z0-9]*)/gm`
             *  matches:
             *  *action*
             *  cluster:admin/opensearch/abcd/action
             *  cluster:admin/opensearch/abcd/action*
             *  cluster:admin/opensearch/abcd/action/*
             *  cluster:admin/opensearch/abcd/action/a/*
             *  cluster:admin/opensearch/abcd/action/a/b/c
             *  *action*
             *  *action/abc
             *
             *  doesn't match:
             *  action
             *  action*
             *  action/
             *  indices:admin/action/
             *
             *  For more details on regex, please visit regex101.com and paste the regex
             */
            String legacyActionMatchRegex = "(?:cluster:admin/\\\\b(open(distro|search))\\\\b/[a-zA-Z]+/|\\\\*)%s/?(?:\\\\*|[/a-zA-Z0-9]*)";

            String regex = String.format(legacyActionMatchRegex, action);
            Predicate<String> pattern = Pattern.compile(regex).asPredicate();

            return roles.stream().filter(r -> r.impliesLegacyPermission(pattern)).count() > 0;
        }

        @Override
        public boolean hasExplicitClusterPermissionPermission(String action) {
            return roles.stream()
                .map(r -> r.clusterPerms == WildcardMatcher.ANY ? WildcardMatcher.NONE : r.clusterPerms)
                .filter(m -> m.test(action))
                .count() > 0;
        }

        // rolespan
        public boolean impliesTypePermGlobal(
            Resolved resolved,
            User user,
            String[] actions,
            IndexNameExpressionResolver resolver,
            ClusterService cs
        ) {
            Set<IndexPattern> ipatterns = new HashSet<ConfigModelV7.IndexPattern>();
            roles.stream().forEach(p -> ipatterns.addAll(p.getIpatterns()));
            return ConfigModelV7.impliesTypePerm(ipatterns, resolved, user, actions, resolver, cs);
        }

        private boolean containsDlsFlsConfig() {
            for (SecurityRole role : roles) {
                for (IndexPattern ip : role.getIpatterns()) {
                    if (ip.hasDlsQuery() || ip.hasFlsFields() || ip.hasMaskedFields()) {
                        return true;
                    }
                }
            }

            return false;
        }
    }

    public static class SecurityRole {
        private final String name;
        private final Set<IndexPattern> ipatterns;
        private final WildcardMatcher clusterPerms;
        // Holds all legacy permissions of this role in a Set format to then be matched by a predicate via impliesLegacyPermission()
        private final Set<String> legacyPerms;

        public static final class Builder {
            private final String name;
            private final Set<String> clusterPerms = new HashSet<>();
            private final Set<IndexPattern> ipatterns = new HashSet<>();

            public Builder(String name) {
                this.name = Objects.requireNonNull(name);
            }

            public Builder addIndexPattern(IndexPattern indexPattern) {
                this.ipatterns.add(indexPattern);
                return this;
            }

            public Builder addClusterPerms(Collection<String> clusterPerms) {
                if (clusterPerms != null) {
                    this.clusterPerms.addAll(clusterPerms);
                }
                return this;
            }

            public SecurityRole build() {
                return new SecurityRole(name, ipatterns, WildcardMatcher.from(clusterPerms), clusterPerms);
            }
        }

        private SecurityRole(String name, Set<IndexPattern> ipatterns, WildcardMatcher clusterPerms, Set<String> legacyPerms) {
            this.name = Objects.requireNonNull(name);
            this.ipatterns = ipatterns;
            this.clusterPerms = clusterPerms;
            this.legacyPerms = legacyPerms;
        }

        private boolean impliesClusterPermission(String action) {
            return clusterPerms.test(action);
        }

<<<<<<< HEAD
        private boolean impliesLegacyPermission(Predicate<String> action) {
            return legacyPerms.stream().anyMatch(action);
        }

        //get indices which are permitted for the given types and actions
        //dnfof + opensearchDashboards special only
        private Set<String> getAllResolvedPermittedIndices(Resolved resolved, User user, String[] actions, IndexNameExpressionResolver resolver,
                ClusterService cs) {
=======
        // get indices which are permitted for the given types and actions
        // dnfof + opensearchDashboards special only
        private Set<String> getAllResolvedPermittedIndices(
            Resolved resolved,
            User user,
            String[] actions,
            IndexNameExpressionResolver resolver,
            ClusterService cs
        ) {
>>>>>>> c808692b

            final Set<String> retVal = new HashSet<>();
            for (IndexPattern p : ipatterns) {
                // what if we cannot resolve one (for create purposes)
                final boolean patternMatch = p.getPerms().matchAll(actions);

                // final Set<TypePerm> tperms = p.getTypePerms();
                // for (TypePerm tp : tperms) {
                // if (WildcardMatcher.matchAny(tp.typePattern, resolved.getTypes(-).toArray(new String[0]))) {
                // patternMatch = WildcardMatcher.matchAll(tp.perms.toArray(new String[0]), actions);
                // }
                // }
                if (patternMatch) {
                    // resolved but can contain patterns for nonexistent indices
                    final WildcardMatcher permitted = WildcardMatcher.from(p.attemptResolveIndexNames(user, resolver, cs)); // maybe they do
                                                                                                                            // not exist
                    final Set<String> res = new HashSet<>();
                    if (!resolved.isLocalAll() && !resolved.getAllIndices().contains("*") && !resolved.getAllIndices().contains("_all")) {
                        // resolved but can contain patterns for nonexistent indices
                        resolved.getAllIndices().stream().filter(permitted).forEach(res::add);
                    } else {
                        // we want all indices so just return what's permitted

                        // #557
                        // final String[] allIndices = resolver.concreteIndexNames(cs.state(), IndicesOptions.lenientExpandOpen(), "*");
                        final String[] allIndices = cs.state().metadata().getConcreteAllOpenIndices();
                        Arrays.stream(allIndices).filter(permitted).forEach(res::add);
                    }
                    retVal.addAll(res);
                }
            }

            // all that we want and all thats permitted of them
            return Collections.unmodifiableSet(retVal);
        }

        /*private SecurityRole addTenant(Tenant tenant) {
            if (tenant != null) {
                this.tenants.add(tenant);
            }
            return this;
        }*/

        @Override
        public int hashCode() {
            final int prime = 31;
            int result = 1;
            result = prime * result + ((clusterPerms == null) ? 0 : clusterPerms.hashCode());
            result = prime * result + ((ipatterns == null) ? 0 : ipatterns.hashCode());
            result = prime * result + ((name == null) ? 0 : name.hashCode());
            // result = prime * result + ((tenants == null) ? 0 : tenants.hashCode());
            return result;
        }

        @Override
        public boolean equals(Object obj) {
            if (this == obj) return true;
            if (obj == null) return false;
            if (getClass() != obj.getClass()) return false;
            SecurityRole other = (SecurityRole) obj;
            if (clusterPerms == null) {
                if (other.clusterPerms != null) return false;
            } else if (!clusterPerms.equals(other.clusterPerms)) return false;
            if (ipatterns == null) {
                if (other.ipatterns != null) return false;
            } else if (!ipatterns.equals(other.ipatterns)) return false;
            if (name == null) {
                if (other.name != null) return false;
            } else if (!name.equals(other.name)) return false;
            // if (tenants == null) {
            // if (other.tenants != null)
            // return false;
            // } else if (!tenants.equals(other.tenants))
            // return false;
            return true;
        }

        @Override
        public String toString() {
            return System.lineSeparator()
                + "  "
                + name
                + System.lineSeparator()
                + "    ipatterns="
                + ipatterns
                + System.lineSeparator()
                + "    clusterPerms="
                + clusterPerms;
        }

        // public Set<Tenant> getTenants(User user) {
        // //TODO filter out user tenants
        // return Collections.unmodifiableSet(tenants);
        // }

        public Set<IndexPattern> getIpatterns() {
            return Collections.unmodifiableSet(ipatterns);
        }

        public String getName() {
            return name;
        }

    }

    // sg roles
    public static class IndexPattern {
        private final String indexPattern;
        private String dlsQuery;
        private final Set<String> fls = new HashSet<>();
        private final Set<String> maskedFields = new HashSet<>();
        private final Set<String> perms = new HashSet<>();

        public IndexPattern(String indexPattern) {
            super();
            this.indexPattern = Objects.requireNonNull(indexPattern);
        }

        public IndexPattern addFlsFields(List<String> flsFields) {
            if (flsFields != null) {
                this.fls.addAll(flsFields);
            }
            return this;
        }

        public IndexPattern addMaskedFields(List<String> maskedFields) {
            if (maskedFields != null) {
                this.maskedFields.addAll(maskedFields);
            }
            return this;
        }

        public IndexPattern addPerm(Set<String> perms) {
            if (perms != null) {
                this.perms.addAll(perms);
            }
            return this;
        }

        public IndexPattern setDlsQuery(String dlsQuery) {
            if (dlsQuery != null) {
                this.dlsQuery = dlsQuery;
            }
            return this;
        }

        @Override
        public int hashCode() {
            final int prime = 31;
            int result = 1;
            result = prime * result + ((dlsQuery == null) ? 0 : dlsQuery.hashCode());
            result = prime * result + ((fls == null) ? 0 : fls.hashCode());
            result = prime * result + ((maskedFields == null) ? 0 : maskedFields.hashCode());
            result = prime * result + ((indexPattern == null) ? 0 : indexPattern.hashCode());
            result = prime * result + ((perms == null) ? 0 : perms.hashCode());
            return result;
        }

        @Override
        public boolean equals(Object obj) {
            if (this == obj) return true;
            if (obj == null) return false;
            if (getClass() != obj.getClass()) return false;
            IndexPattern other = (IndexPattern) obj;
            if (dlsQuery == null) {
                if (other.dlsQuery != null) return false;
            } else if (!dlsQuery.equals(other.dlsQuery)) return false;
            if (fls == null) {
                if (other.fls != null) return false;
            } else if (!fls.equals(other.fls)) return false;
            if (maskedFields == null) {
                if (other.maskedFields != null) return false;
            } else if (!maskedFields.equals(other.maskedFields)) return false;
            if (indexPattern == null) {
                if (other.indexPattern != null) return false;
            } else if (!indexPattern.equals(other.indexPattern)) return false;
            if (perms == null) {
                if (other.perms != null) return false;
            } else if (!perms.equals(other.perms)) return false;
            return true;
        }

        @Override
        public String toString() {
            return System.lineSeparator()
                + "        indexPattern="
                + indexPattern
                + System.lineSeparator()
                + "          dlsQuery="
                + dlsQuery
                + System.lineSeparator()
                + "          fls="
                + fls
                + System.lineSeparator()
                + "          perms="
                + perms;
        }

        public String getUnresolvedIndexPattern(User user) {
            return replaceProperties(indexPattern, user);
        }

        /** Finds the indices accessible to the user and resolves them to concrete names */
        public Set<String> concreteIndexNames(final User user, final IndexNameExpressionResolver resolver, final ClusterService cs) {
            return getResolvedIndexPattern(user, resolver, cs, false);
        }

        /** Finds the indices accessible to the user and attempts to resolve them to names, also includes any unresolved names */
        public Set<String> attemptResolveIndexNames(final User user, final IndexNameExpressionResolver resolver, final ClusterService cs) {
            return getResolvedIndexPattern(user, resolver, cs, true);
        }

        public Set<String> getResolvedIndexPattern(
            final User user,
            final IndexNameExpressionResolver resolver,
            final ClusterService cs,
            final boolean appendUnresolved
        ) {
            final String unresolved = getUnresolvedIndexPattern(user);
            final ImmutableSet.Builder<String> resolvedIndices = new ImmutableSet.Builder<>();

            final WildcardMatcher matcher = WildcardMatcher.from(unresolved);
            boolean includeDataStreams = true;
            if (!(matcher instanceof WildcardMatcher.Exact)) {
                final String[] aliasesAndDataStreamsForPermittedPattern = cs.state()
                    .getMetadata()
                    .getIndicesLookup()
                    .entrySet()
                    .stream()
                    .filter(e -> (e.getValue().getType() == ALIAS) || (e.getValue().getType() == DATA_STREAM))
                    .filter(e -> matcher.test(e.getKey()))
                    .map(e -> e.getKey())
                    .toArray(String[]::new);
                if (aliasesAndDataStreamsForPermittedPattern.length > 0) {
                    final String[] resolvedAliasesAndDataStreamIndices = resolver.concreteIndexNames(
                        cs.state(),
                        IndicesOptions.lenientExpandOpen(),
                        includeDataStreams,
                        aliasesAndDataStreamsForPermittedPattern
                    );
                    resolvedIndices.addAll(Arrays.asList(resolvedAliasesAndDataStreamIndices));
                }
            }

            if (Strings.isNotBlank(unresolved)) {
                final String[] resolvedIndicesFromPattern = resolver.concreteIndexNames(
                    cs.state(),
                    IndicesOptions.lenientExpandOpen(),
                    includeDataStreams,
                    unresolved
                );
                resolvedIndices.addAll(Arrays.asList(resolvedIndicesFromPattern));
            }

            if (appendUnresolved || resolvedIndices.build().isEmpty()) {
                resolvedIndices.add(unresolved);
            }
            return resolvedIndices.build();
        }

        public String getDlsQuery(User user) {
            return replaceProperties(dlsQuery, user);
        }

        public boolean hasDlsQuery() {
            return dlsQuery != null && !dlsQuery.isEmpty();
        }

        public Set<String> getFls() {
            return Collections.unmodifiableSet(fls);
        }

        public boolean hasFlsFields() {
            return fls != null && !fls.isEmpty();
        }

        public Set<String> getMaskedFields() {
            return Collections.unmodifiableSet(maskedFields);
        }

        public boolean hasMaskedFields() {
            return maskedFields != null && !maskedFields.isEmpty();
        }

        public WildcardMatcher getPerms() {
            return WildcardMatcher.from(perms);
        }

    }

    /*public static class TypePerm {
        private final String typePattern;
        private final Set<String> perms = new HashSet<>();

        private TypePerm(String typePattern) {
            super();
            this.typePattern = Objects.requireNonNull(typePattern);
            /*if(IGNORED_TYPES.contains(typePattern)) {
                throw new RuntimeException("typepattern '"+typePattern+"' not allowed");
            }
        }

        private TypePerm addPerms(Collection<String> perms) {
            if (perms != null) {
                this.perms.addAll(perms);
            }
            return this;
        }

        @Override
        public int hashCode() {
            final int prime = 31;
            int result = 1;
            result = prime * result + ((perms == null) ? 0 : perms.hashCode());
            result = prime * result + ((typePattern == null) ? 0 : typePattern.hashCode());
            return result;
        }

        @Override
        public boolean equals(Object obj) {
            if (this == obj)
                return true;
            if (obj == null)
                return false;
            if (getClass() != obj.getClass())
                return false;
            TypePerm other = (TypePerm) obj;
            if (perms == null) {
                if (other.perms != null)
                    return false;
            } else if (!perms.equals(other.perms))
                return false;
            if (typePattern == null) {
                if (other.typePattern != null)
                    return false;
            } else if (!typePattern.equals(other.typePattern))
                return false;
            return true;
        }

        @Override
        public String toString() {
            return System.lineSeparator() + "             typePattern=" + typePattern + System.lineSeparator() + "             perms=" + perms;
        }

        public String getTypePattern() {
            return typePattern;
        }

        public Set<String> getPerms() {
            return Collections.unmodifiableSet(perms);
        }

    }*/

    public static class Tenant {
        private final String tenant;
        private final boolean readWrite;

        private Tenant(String tenant, boolean readWrite) {
            super();
            this.tenant = tenant;
            this.readWrite = readWrite;
        }

        public String getTenant() {
            return tenant;
        }

        public boolean isReadWrite() {
            return readWrite;
        }

        @Override
        public int hashCode() {
            final int prime = 31;
            int result = 1;
            result = prime * result + (readWrite ? 1231 : 1237);
            result = prime * result + ((tenant == null) ? 0 : tenant.hashCode());
            return result;
        }

        @Override
        public boolean equals(Object obj) {
            if (this == obj) return true;
            if (obj == null) return false;
            if (getClass() != obj.getClass()) return false;
            Tenant other = (Tenant) obj;
            if (readWrite != other.readWrite) return false;
            if (tenant == null) {
                if (other.tenant != null) return false;
            } else if (!tenant.equals(other.tenant)) return false;
            return true;
        }

        @Override
        public String toString() {
            return System.lineSeparator()
                + "                tenant="
                + tenant
                + System.lineSeparator()
                + "                readWrite="
                + readWrite;
        }
    }

    private static String replaceProperties(String orig, User user) {

        if (user == null || orig == null) {
            return orig;
        }

        orig = orig.replace("${user.name}", user.getName()).replace("${user_name}", user.getName());
        orig = replaceRoles(orig, user);
        orig = replaceSecurityRoles(orig, user);
        for (Entry<String, String> entry : user.getCustomAttributesMap().entrySet()) {
            if (entry == null || entry.getKey() == null || entry.getValue() == null) {
                continue;
            }
            orig = orig.replace("${" + entry.getKey() + "}", entry.getValue());
            orig = orig.replace("${" + entry.getKey().replace('.', '_') + "}", entry.getValue());
        }
        return orig;
    }

    private static String replaceRoles(final String orig, final User user) {
        String retVal = orig;
        if (orig.contains("${user.roles}") || orig.contains("${user_roles}")) {
            final String commaSeparatedRoles = toQuotedCommaSeparatedString(user.getRoles());
            retVal = orig.replace("${user.roles}", commaSeparatedRoles).replace("${user_roles}", commaSeparatedRoles);
        }
        return retVal;
    }

    private static String replaceSecurityRoles(final String orig, final User user) {
        String retVal = orig;
        if (orig.contains("${user.securityRoles}") || orig.contains("${user_securityRoles}")) {
            final String commaSeparatedRoles = toQuotedCommaSeparatedString(user.getSecurityRoles());
            retVal = orig.replace("${user.securityRoles}", commaSeparatedRoles).replace("${user_securityRoles}", commaSeparatedRoles);
        }
        return retVal;
    }

    private static String toQuotedCommaSeparatedString(final Set<String> roles) {
        return Joiner.on(',').join(Iterables.transform(roles, s -> {
            return new StringBuilder(s.length() + 2).append('"').append(s).append('"').toString();
        }));
    }

    private static final class IndexMatcherAndPermissions {
        private WildcardMatcher matcher;
        private WildcardMatcher perms;

        public IndexMatcherAndPermissions(Set<String> patterns, Set<String> perms) {
            this.matcher = WildcardMatcher.from(patterns);
            this.perms = WildcardMatcher.from(perms);
        }

        public boolean matches(String index, String action) {
            return matcher.test(index) && perms.test(action);
        }
    }

    private static boolean impliesTypePerm(
        Set<IndexPattern> ipatterns,
        Resolved resolved,
        User user,
        String[] requestedActions,
        IndexNameExpressionResolver resolver,
        ClusterService cs
    ) {
        Set<String> resolvedRequestedIndices = resolved.getAllIndices();
        IndexMatcherAndPermissions[] indexMatcherAndPermissions;
        if (resolved.isLocalAll()) {
            indexMatcherAndPermissions = ipatterns.stream()
                .filter(indexPattern -> "*".equals(indexPattern.getUnresolvedIndexPattern(user)))
                .map(p -> new IndexMatcherAndPermissions(p.attemptResolveIndexNames(user, resolver, cs), p.perms))
                .toArray(IndexMatcherAndPermissions[]::new);
        } else {
            indexMatcherAndPermissions = ipatterns.stream()
                .map(p -> new IndexMatcherAndPermissions(p.attemptResolveIndexNames(user, resolver, cs), p.perms))
                .toArray(IndexMatcherAndPermissions[]::new);
        }
        return resolvedRequestedIndices.stream()
            .allMatch(
                index -> Arrays.stream(requestedActions)
                    .allMatch(action -> Arrays.stream(indexMatcherAndPermissions).anyMatch(ipap -> ipap.matches(index, action)))
            );
    }

    private class TenantHolder {

        private SetMultimap<String, Tuple<String, Boolean>> tenantsMM = null;

        public TenantHolder(SecurityDynamicConfiguration<RoleV7> roles, SecurityDynamicConfiguration<TenantV7> definedTenants) {
            final Set<Future<Tuple<String, Set<Tuple<String, Boolean>>>>> futures = new HashSet<>(roles.getCEntries().size());

            final ExecutorService execs = Executors.newFixedThreadPool(10);

            for (Entry<String, RoleV7> securityRole : roles.getCEntries().entrySet()) {

                if (securityRole.getValue() == null) {
                    continue;
                }

                Future<Tuple<String, Set<Tuple<String, Boolean>>>> future = execs.submit(
                    new Callable<Tuple<String, Set<Tuple<String, Boolean>>>>() {
                        @Override
                        public Tuple<String, Set<Tuple<String, Boolean>>> call() throws Exception {
                            final Set<Tuple<String, Boolean>> tuples = new HashSet<>();
                            final List<RoleV7.Tenant> tenants = securityRole.getValue().getTenant_permissions();
                            if (tenants != null) {

                                for (RoleV7.Tenant tenant : tenants) {

                                    // find Wildcarded tenant patterns
                                    List<String> matchingTenants = WildcardMatcher.from(tenant.getTenant_patterns())
                                        .getMatchAny(definedTenants.getCEntries().keySet(), Collectors.toList());
                                    for (String matchingTenant : matchingTenants) {
                                        tuples.add(
                                            new Tuple<String, Boolean>(
                                                matchingTenant,
                                                agr.resolvedActions(tenant.getAllowed_actions()).contains("kibana:saved_objects/*/write")
                                            )
                                        );
                                    }
                                    // find parameter substitution specified tenant
                                    Pattern parameterPattern = Pattern.compile("^\\$\\{attr");
                                    List<String> matchingParameterTenantList = tenant.getTenant_patterns()
                                        .stream()
                                        .filter(parameterPattern.asPredicate())
                                        .collect(Collectors.toList());
                                    for (String matchingParameterTenant : matchingParameterTenantList) {
                                        tuples.add(
                                            new Tuple<String, Boolean>(
                                                matchingParameterTenant,
                                                agr.resolvedActions(tenant.getAllowed_actions()).contains("kibana:saved_objects/*/write")
                                            )
                                        );
                                    }
                                }
                            }

                            return new Tuple<String, Set<Tuple<String, Boolean>>>(securityRole.getKey(), tuples);
                        }
                    }
                );

                futures.add(future);

            }

            execs.shutdown();
            try {
                execs.awaitTermination(30, TimeUnit.SECONDS);
            } catch (InterruptedException e) {
                Thread.currentThread().interrupt();
                log.error("Thread interrupted (1) while loading roles");
                return;
            }

            try {
                final SetMultimap<String, Tuple<String, Boolean>> tenantsMM_ = SetMultimapBuilder.hashKeys(futures.size())
                    .hashSetValues(16)
                    .build();

                for (Future<Tuple<String, Set<Tuple<String, Boolean>>>> future : futures) {
                    Tuple<String, Set<Tuple<String, Boolean>>> result = future.get();
                    tenantsMM_.putAll(result.v1(), result.v2());
                }

                tenantsMM = tenantsMM_;
            } catch (InterruptedException e) {
                Thread.currentThread().interrupt();
                log.error("Thread interrupted (2) while loading roles");
                return;
            } catch (ExecutionException e) {
                log.error("Error while updating roles: {}", e.getCause(), e.getCause());
                throw ExceptionsHelper.convertToOpenSearchException(e);
            }

        }

        public Map<String, Boolean> mapTenants(final User user, Set<String> roles) {

            if (user == null || tenantsMM == null) {
                return Collections.emptyMap();
            }

            final Map<String, Boolean> result = new HashMap<>(roles.size());
            result.put(user.getName(), true);

            tenantsMM.entries()
                .stream()
                .filter(e -> roles.contains(e.getKey()))
                .filter(e -> !user.getName().equals(e.getValue().v1()))
                .forEach(e -> {

                    // replaceProperties for tenant name because
                    // at this point e.getValue().v1() can be in this form : "${attr.[internal|jwt|proxy|ldap].*}"
                    // let's substitute it with the eventual value of the user's attribute
                    final String tenant = replaceProperties(e.getValue().v1(), user);
                    final boolean rw = e.getValue().v2();

                    if (rw || !result.containsKey(tenant)) { // RW outperforms RO

                        // We want to make sure that we add a tenant that exists
                        // Indeed, because we don't have control over what will be
                        // passed on as values of users' attributes, we have to make
                        // sure that we don't allow them to select tenants that do not exist.
                        if (ConfigModelV7.this.tenants.getCEntries().containsKey(tenant)) {
                            result.put(tenant, rw);
                        }
                    }
                });

            Set<String> _roles = new TreeSet<>(String.CASE_INSENSITIVE_ORDER);
            _roles.addAll(roles);
            if (!result.containsKey("global_tenant") && (_roles.contains("kibana_user") || _roles.contains("all_access"))) {
                result.put("global_tenant", true);
            }

            return Collections.unmodifiableMap(result);
        }
    }

    private class RoleMappingHolder {

        private ListMultimap<String, String> users;
        private ListMultimap<List<WildcardMatcher>, String> abars;
        private ListMultimap<String, String> bars;
        private ListMultimap<String, String> hosts;
        private final String hostResolverMode;

        private List<WildcardMatcher> userMatchers;
        private List<WildcardMatcher> barMatchers;
        private List<WildcardMatcher> hostMatchers;

        private RoleMappingHolder(final SecurityDynamicConfiguration<RoleMappingsV7> rolemappings, final String hostResolverMode) {

            this.hostResolverMode = hostResolverMode;

            if (roles != null) {

                users = ArrayListMultimap.create();
                abars = ArrayListMultimap.create();
                bars = ArrayListMultimap.create();
                hosts = ArrayListMultimap.create();

                for (final Entry<String, RoleMappingsV7> roleMap : rolemappings.getCEntries().entrySet()) {
                    final String roleMapKey = roleMap.getKey();
                    final RoleMappingsV7 roleMapValue = roleMap.getValue();

                    for (String u : roleMapValue.getUsers()) {
                        users.put(u, roleMapKey);
                    }

                    final Set<String> abar = new HashSet<>(roleMapValue.getAnd_backend_roles());

                    if (!abar.isEmpty()) {
                        abars.put(WildcardMatcher.matchers(abar), roleMapKey);
                    }

                    for (String bar : roleMapValue.getBackend_roles()) {
                        bars.put(bar, roleMapKey);
                    }

                    for (String host : roleMapValue.getHosts()) {
                        hosts.put(host, roleMapKey);
                    }
                }

                userMatchers = WildcardMatcher.matchers(users.keySet());
                barMatchers = WildcardMatcher.matchers(bars.keySet());
                hostMatchers = WildcardMatcher.matchers(hosts.keySet());
            }
        }

        private Set<String> map(final User user, final TransportAddress caller) {

            if (user == null || users == null || abars == null || bars == null || hosts == null) {
                return Collections.emptySet();
            }

            final Set<String> securityRoles = new HashSet<>(user.getSecurityRoles());

            if (rolesMappingResolution == ConfigConstants.RolesMappingResolution.BOTH
                || rolesMappingResolution == ConfigConstants.RolesMappingResolution.BACKENDROLES_ONLY) {
                if (log.isDebugEnabled()) {
                    log.debug("Pass backendroles from {}", user);
                }
                securityRoles.addAll(user.getRoles());
            }

            if (((rolesMappingResolution == ConfigConstants.RolesMappingResolution.BOTH
                || rolesMappingResolution == ConfigConstants.RolesMappingResolution.MAPPING_ONLY))) {

                for (String p : WildcardMatcher.getAllMatchingPatterns(userMatchers, user.getName())) {
                    securityRoles.addAll(users.get(p));
                }
                for (String p : WildcardMatcher.getAllMatchingPatterns(barMatchers, user.getRoles())) {
                    securityRoles.addAll(bars.get(p));
                }

                for (List<WildcardMatcher> patterns : abars.keySet()) {
                    if (patterns.stream().allMatch(p -> p.matchAny(user.getRoles()))) {
                        securityRoles.addAll(abars.get(patterns));
                    }
                }

                if (caller != null) {
                    // IPV4 or IPv6 (compressed and without scope identifiers)
                    final String ipAddress = caller.getAddress();

                    for (String p : WildcardMatcher.getAllMatchingPatterns(hostMatchers, ipAddress)) {
                        securityRoles.addAll(hosts.get(p));
                    }

                    if (caller.address() != null
                        && (hostResolverMode.equalsIgnoreCase("ip-hostname") || hostResolverMode.equalsIgnoreCase("ip-hostname-lookup"))) {
                        final String hostName = caller.address().getHostString();

                        for (String p : WildcardMatcher.getAllMatchingPatterns(hostMatchers, hostName)) {
                            securityRoles.addAll(hosts.get(p));
                        }
                    }

                    if (caller.address() != null && hostResolverMode.equalsIgnoreCase("ip-hostname-lookup")) {

                        final String resolvedHostName = caller.address().getHostName();

                        for (String p : WildcardMatcher.getAllMatchingPatterns(hostMatchers, resolvedHostName)) {
                            securityRoles.addAll(hosts.get(p));
                        }
                    }
                }
            }

            return Collections.unmodifiableSet(securityRoles);

        }
    }

    public Map<String, Boolean> mapTenants(User user, Set<String> roles) {
        return tenantHolder.mapTenants(user, roles);
    }

    public Set<String> mapSecurityRoles(User user, TransportAddress caller) {
        return roleMappingHolder.map(user, caller);
    }
}<|MERGE_RESOLUTION|>--- conflicted
+++ resolved
@@ -638,16 +638,10 @@
             return clusterPerms.test(action);
         }
 
-<<<<<<< HEAD
         private boolean impliesLegacyPermission(Predicate<String> action) {
             return legacyPerms.stream().anyMatch(action);
         }
 
-        //get indices which are permitted for the given types and actions
-        //dnfof + opensearchDashboards special only
-        private Set<String> getAllResolvedPermittedIndices(Resolved resolved, User user, String[] actions, IndexNameExpressionResolver resolver,
-                ClusterService cs) {
-=======
         // get indices which are permitted for the given types and actions
         // dnfof + opensearchDashboards special only
         private Set<String> getAllResolvedPermittedIndices(
@@ -657,7 +651,6 @@
             IndexNameExpressionResolver resolver,
             ClusterService cs
         ) {
->>>>>>> c808692b
 
             final Set<String> retVal = new HashSet<>();
             for (IndexPattern p : ipatterns) {
